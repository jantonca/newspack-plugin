--- conflicted
+++ resolved
@@ -2,11 +2,7 @@
 /**
  * Plugin Name: Newspack
  * Description: An advanced open-source publishing and revenue-generating platform for news organizations.
-<<<<<<< HEAD
- * Version: 1.92.0-alpha.2
-=======
  * Version: 1.91.2
->>>>>>> de6235cd
  * Author: Automattic
  * Author URI: https://newspack.pub/
  * License: GPL2
@@ -18,11 +14,7 @@
 
 defined( 'ABSPATH' ) || exit;
 
-<<<<<<< HEAD
-define( 'NEWSPACK_PLUGIN_VERSION', '1.92.0-alpha.2' );
-=======
 define( 'NEWSPACK_PLUGIN_VERSION', '1.91.2' );
->>>>>>> de6235cd
 
 // Load language files.
 load_plugin_textdomain( 'newspack-plugin', false, dirname( plugin_basename( __FILE__ ) ) . '/languages' );
