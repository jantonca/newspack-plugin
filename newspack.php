--- conflicted
+++ resolved
@@ -2,11 +2,7 @@
 /**
  * Plugin Name: Newspack
  * Description: An advanced open-source publishing and revenue-generating platform for news organizations.
-<<<<<<< HEAD
- * Version: 1.73.0-alpha.3
-=======
  * Version: 1.73.0
->>>>>>> be8a0626
  * Author: Automattic
  * Author URI: https://newspack.pub/
  * License: GPL2
