--- conflicted
+++ resolved
@@ -2,11 +2,7 @@
 /**
  * Plugin Name: Newspack
  * Description: An advanced open-source publishing and revenue-generating platform for news organizations.
-<<<<<<< HEAD
- * Version: 1.92.0-alpha.1
-=======
  * Version: 1.91.1
->>>>>>> e02e9429
  * Author: Automattic
  * Author URI: https://newspack.pub/
  * License: GPL2
@@ -18,11 +14,7 @@
 
 defined( 'ABSPATH' ) || exit;
 
-<<<<<<< HEAD
-define( 'NEWSPACK_PLUGIN_VERSION', '1.92.0-alpha.1' );
-=======
 define( 'NEWSPACK_PLUGIN_VERSION', '1.91.1' );
->>>>>>> e02e9429
 
 // Load language files.
 load_plugin_textdomain( 'newspack-plugin', false, dirname( plugin_basename( __FILE__ ) ) . '/languages' );
