<?php
/**
 * Plugin Name: Newspack
 * Description: An advanced open-source publishing and revenue-generating platform for news organizations.
<<<<<<< HEAD
 * Version: 1.73.0-alpha.2
=======
 * Version: 1.73.0-hotfix.1
>>>>>>> 61efdc41
 * Author: Automattic
 * Author URI: https://newspack.pub/
 * License: GPL2
 * Text Domain: newspack
 * Domain Path: /languages/
 *
 * @package         Newspack_Plugin
 */

defined( 'ABSPATH' ) || exit;

// Load language files.
load_plugin_textdomain( 'newspack-plugin', false, dirname( plugin_basename( __FILE__ ) ) . '/languages' );

// Define NEWSPACK_PLUGIN_FILE.
if ( ! defined( 'NEWSPACK_PLUGIN_FILE' ) ) {
	define( 'NEWSPACK_PLUGIN_FILE', __FILE__ );
}

// Include the main Newspack class.
if ( ! class_exists( 'Newspack' ) ) {
	include_once dirname( __FILE__ ) . '/includes/class-newspack.php';
}<|MERGE_RESOLUTION|>--- conflicted
+++ resolved
@@ -2,11 +2,7 @@
 /**
  * Plugin Name: Newspack
  * Description: An advanced open-source publishing and revenue-generating platform for news organizations.
-<<<<<<< HEAD
- * Version: 1.73.0-alpha.2
-=======
  * Version: 1.73.0-hotfix.1
->>>>>>> 61efdc41
  * Author: Automattic
  * Author URI: https://newspack.pub/
  * License: GPL2
