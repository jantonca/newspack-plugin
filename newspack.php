<?php
/**
 * Plugin Name: Newspack
 * Description: An advanced open-source publishing and revenue-generating platform for news organizations.
<<<<<<< HEAD
 * Version: 1.76.0-alpha.3
=======
 * Version: 1.76.0
>>>>>>> 5bb5a6ce
 * Author: Automattic
 * Author URI: https://newspack.pub/
 * License: GPL2
 * Text Domain: newspack
 * Domain Path: /languages/
 *
 * @package         Newspack_Plugin
 */

defined( 'ABSPATH' ) || exit;

// Load language files.
load_plugin_textdomain( 'newspack-plugin', false, dirname( plugin_basename( __FILE__ ) ) . '/languages' );

// Define NEWSPACK_PLUGIN_FILE.
if ( ! defined( 'NEWSPACK_PLUGIN_FILE' ) ) {
	define( 'NEWSPACK_PLUGIN_FILE', __FILE__ );
}

// Include the main Newspack class.
if ( ! class_exists( 'Newspack' ) ) {
	include_once dirname( __FILE__ ) . '/includes/class-newspack.php';
}<|MERGE_RESOLUTION|>--- conflicted
+++ resolved
@@ -2,11 +2,7 @@
 /**
  * Plugin Name: Newspack
  * Description: An advanced open-source publishing and revenue-generating platform for news organizations.
-<<<<<<< HEAD
- * Version: 1.76.0-alpha.3
-=======
  * Version: 1.76.0
->>>>>>> 5bb5a6ce
  * Author: Automattic
  * Author URI: https://newspack.pub/
  * License: GPL2
