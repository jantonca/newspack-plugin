--- conflicted
+++ resolved
@@ -15,11 +15,7 @@
     "@testing-library/react": "^12.1.4",
     "@wordpress/browserslist-config": "^4.1.2",
     "eslint": "^7.32.0",
-<<<<<<< HEAD
     "lint-staged": "^12.4.3",
-=======
-    "lint-staged": "^12.4.1",
->>>>>>> 271f23ef
     "newspack-scripts": "^3.3.2",
     "prettier": "npm:wp-prettier@^2.2.1-beta-1",
     "stylelint": "^13.3.1"
