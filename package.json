--- conflicted
+++ resolved
@@ -1,10 +1,6 @@
 {
   "name": "newspack",
-<<<<<<< HEAD
-  "version": "1.94.0-alpha.2",
-=======
   "version": "1.93.2",
->>>>>>> f2af9746
   "description": "The Newspack plugin. https://newspack.pub",
   "bugs": {
     "url": "https://github.com/Automattic/newspack-plugin/issues"
