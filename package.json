{
  "name": "newspack",
  "version": "1.94.0",
  "description": "The Newspack plugin. https://newspack.pub",
  "bugs": {
    "url": "https://github.com/Automattic/newspack-plugin/issues"
  },
  "homepage": "https://newspack.pub",
  "engines": {
    "node": "16",
    "npm": "8"
  },
  "devDependencies": {
    "@rushstack/eslint-patch": "^1.2.0",
    "@testing-library/react": "^12.1.4",
    "@wordpress/browserslist-config": "^5.2.0",
    "eslint": "^7.32.0",
    "lint-staged": "^13.0.3",
    "newspack-scripts": "^4.0.0",
    "postcss-scss": "^4.0.5",
    "prettier": "npm:wp-prettier@^2.6.2-beta-1",
    "stylelint": "^14.9.1"
  },
  "browserslist": [
    "extends @wordpress/browserslist-config"
  ],
  "lint-staged": {
    "*.scss": "npm run lint:scss:staged"
  },
  "scripts": {
    "cm": "newspack-scripts commit",
    "semantic-release": "newspack-scripts release --files=newspack.php",
    "build": "newspack-scripts build",
    "start": "npm ci && newspack-scripts watch",
    "watch": "newspack-scripts watch",
    "test": "newspack-scripts test",
    "lint": "npm run lint:scss && npm run lint:js",
    "lint:js": "eslint --ext .js,.jsx assets",
    "lint:js:staged": "eslint --ext .js,.jsx",
    "format:js": "prettier 'assets/**/*.{js,jsx}' --write",
    "lint:scss": "stylelint '**/*.scss' --customSyntax postcss-scss --config=./node_modules/newspack-scripts/config/stylelint.config.js",
    "format:scss": "prettier --write '**/*.scss'",
    "lint:scss:staged": "stylelint --customSyntax postcss-scss --config=./node_modules/newspack-scripts/config/stylelint.config.js",
    "release:archive": "rm -rf release && mkdir -p release && rsync -r . ./release/newspack-plugin --exclude-from='./.distignore' && cd release && zip -r newspack-plugin.zip newspack-plugin",
    "release": "npm run build && npm run semantic-release",
    "postinstall": "rm -rf node_modules/newspack-scripts/node_modules/prettier"
  },
  "dependencies": {
    "@babel/plugin-transform-runtime": "^7.19.1",
<<<<<<< HEAD
    "@babel/preset-env": "^7.19.4",
=======
    "@babel/preset-env": "^7.19.3",
>>>>>>> 4029a8e0
    "classnames": "^2.3.2",
    "colord": "^2.9.3",
    "date-fns": "^2.29.3",
    "deep-map-keys": "^2.0.1",
    "human-number": "^2.0.1",
    "js-cookie": "^3.0.1",
    "lodash": "^4.17.21",
    "moment": "^2.29.4",
    "moment-range": "^3.1.1",
    "qs": "^6.11.0",
    "react": "^17.0.2",
    "react-daterange-picker": "^2.0.1",
    "react-google-charts": "^4.0.0",
    "react-router-dom": "^5.3.4",
    "recursive-copy": "^2.0.14"
  }
}<|MERGE_RESOLUTION|>--- conflicted
+++ resolved
@@ -47,11 +47,7 @@
   },
   "dependencies": {
     "@babel/plugin-transform-runtime": "^7.19.1",
-<<<<<<< HEAD
     "@babel/preset-env": "^7.19.4",
-=======
-    "@babel/preset-env": "^7.19.3",
->>>>>>> 4029a8e0
     "classnames": "^2.3.2",
     "colord": "^2.9.3",
     "date-fns": "^2.29.3",
