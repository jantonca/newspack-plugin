--- conflicted
+++ resolved
@@ -1,10 +1,6 @@
 {
   "name": "newspack",
-<<<<<<< HEAD
-  "version": "1.76.0-alpha.1",
-=======
   "version": "1.75.2",
->>>>>>> 789005c0
   "description": "The Newspack plugin. https://newspack.pub",
   "bugs": {
     "url": "https://github.com/Automattic/newspack-plugin/issues"
