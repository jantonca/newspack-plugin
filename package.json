--- conflicted
+++ resolved
@@ -45,11 +45,7 @@
     "postinstall": "rm -rf node_modules/newspack-scripts/node_modules/prettier"
   },
   "dependencies": {
-<<<<<<< HEAD
     "@babel/plugin-transform-runtime": "^7.18.5",
-=======
-    "@babel/plugin-transform-runtime": "^7.18.2",
->>>>>>> 84952e0d
     "@babel/preset-env": "^7.18.2",
     "classnames": "^2.3.1",
     "colord": "^2.9.2",
