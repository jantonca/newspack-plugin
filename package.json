--- conflicted
+++ resolved
@@ -1,10 +1,6 @@
 {
   "name": "newspack",
-<<<<<<< HEAD
-  "version": "1.78.0-alpha.1",
-=======
   "version": "1.77.2",
->>>>>>> 02dc5cd7
   "description": "The Newspack plugin. https://newspack.pub",
   "bugs": {
     "url": "https://github.com/Automattic/newspack-plugin/issues"
