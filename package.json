{
  "name": "newspack",
<<<<<<< HEAD
  "version": "1.78.0-alpha.2",
=======
  "version": "1.77.3",
>>>>>>> d85d1b5e
  "description": "The Newspack plugin. https://newspack.pub",
  "bugs": {
    "url": "https://github.com/Automattic/newspack-plugin/issues"
  },
  "homepage": "https://newspack.pub",
  "engines": {
    "node": "16",
    "npm": "8"
  },
  "devDependencies": {
    "@rushstack/eslint-patch": "^1.1.0",
    "@testing-library/react": "^12.1.3",
    "@wordpress/browserslist-config": "^4.1.1",
    "eslint": "^7.32.0",
    "lint-staged": "^12.3.3",
    "newspack-scripts": "^3.1.0",
    "prettier": "npm:wp-prettier@^2.2.1-beta-1",
    "stylelint": "^13.3.1"
  },
  "browserslist": [
    "extends @wordpress/browserslist-config"
  ],
  "lint-staged": {
    "*.scss": "npm run lint:scss:staged"
  },
  "scripts": {
    "cm": "newspack-scripts commit",
    "semantic-release": "newspack-scripts release --files=newspack.php",
    "build": "newspack-scripts build",
    "start": "npm ci && newspack-scripts watch",
    "watch": "newspack-scripts watch",
    "test": "newspack-scripts test",
    "lint": "npm run lint:scss && npm run lint:js",
    "lint:js": "eslint --ext .js,.jsx assets",
    "lint:js:staged": "eslint --ext .js,.jsx",
    "format:js": "prettier 'assets/**/*.{js,jsx}' --write",
    "lint:scss": "stylelint '**/*.scss' --syntax scss --config=./node_modules/newspack-scripts/config/stylelint.config.js",
    "format:scss": "prettier --write '**/*.scss'",
    "lint:scss:staged": "stylelint --syntax scss --config=./node_modules/newspack-scripts/config/stylelint.config.js",
    "release:archive": "rm -rf release && mkdir -p release && rsync -r . ./release/newspack-plugin --exclude-from='./.distignore' && cd release && zip -r newspack-plugin.zip newspack-plugin",
    "release": "npm run build && npm run semantic-release",
    "postinstall": "rm -rf node_modules/newspack-scripts/node_modules/prettier"
  },
  "dependencies": {
    "@babel/plugin-transform-runtime": "^7.17.0",
    "@babel/preset-env": "^7.16.11",
    "classnames": "^2.3.1",
    "date-fns": "^2.28.0",
    "deep-map-keys": "^2.0.1",
    "happychat-client": "^0.1.0",
    "human-number": "^1.0.5",
    "js-cookie": "^3.0.1",
    "lodash": "^4.17.21",
    "moment": "^2.29.1",
    "moment-range": "^3.1.1",
    "qs": "^6.10.3",
    "react": "^17.0.2",
    "react-daterange-picker": "^2.0.1",
    "react-dropzone": "^11.5.3",
    "react-google-charts": "^3.0.15",
    "react-router-dom": "^5.3.0",
    "react-rte": "^0.16.5",
    "recursive-copy": "^2.0.14"
  }
}<|MERGE_RESOLUTION|>--- conflicted
+++ resolved
@@ -1,10 +1,6 @@
 {
   "name": "newspack",
-<<<<<<< HEAD
-  "version": "1.78.0-alpha.2",
-=======
   "version": "1.77.3",
->>>>>>> d85d1b5e
   "description": "The Newspack plugin. https://newspack.pub",
   "bugs": {
     "url": "https://github.com/Automattic/newspack-plugin/issues"
