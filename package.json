{
  "name": "newspack",
<<<<<<< HEAD
  "version": "1.84.0-alpha.1",
=======
  "version": "1.83.2",
>>>>>>> 2fad2ff3
  "description": "The Newspack plugin. https://newspack.pub",
  "bugs": {
    "url": "https://github.com/Automattic/newspack-plugin/issues"
  },
  "homepage": "https://newspack.pub",
  "engines": {
    "node": "16",
    "npm": "8"
  },
  "devDependencies": {
    "@rushstack/eslint-patch": "^1.1.3",
    "@testing-library/react": "^12.1.4",
    "@wordpress/browserslist-config": "^4.1.2",
    "eslint": "^7.32.0",
    "lint-staged": "^12.4.3",
    "newspack-scripts": "^3.3.1",
    "prettier": "npm:wp-prettier@^2.2.1-beta-1",
    "stylelint": "^13.3.1"
  },
  "browserslist": [
    "extends @wordpress/browserslist-config"
  ],
  "lint-staged": {
    "*.scss": "npm run lint:scss:staged"
  },
  "scripts": {
    "cm": "newspack-scripts commit",
    "semantic-release": "newspack-scripts release --files=newspack.php",
    "build": "newspack-scripts build",
    "start": "npm ci && newspack-scripts watch",
    "watch": "newspack-scripts watch",
    "test": "newspack-scripts test",
    "lint": "npm run lint:scss && npm run lint:js",
    "lint:js": "eslint --ext .js,.jsx assets",
    "lint:js:staged": "eslint --ext .js,.jsx",
    "format:js": "prettier 'assets/**/*.{js,jsx}' --write",
    "lint:scss": "stylelint '**/*.scss' --syntax scss --config=./node_modules/newspack-scripts/config/stylelint.config.js",
    "format:scss": "prettier --write '**/*.scss'",
    "lint:scss:staged": "stylelint --syntax scss --config=./node_modules/newspack-scripts/config/stylelint.config.js",
    "release:archive": "rm -rf release && mkdir -p release && rsync -r . ./release/newspack-plugin --exclude-from='./.distignore' && cd release && zip -r newspack-plugin.zip newspack-plugin",
    "release": "npm run build && npm run semantic-release",
    "postinstall": "rm -rf node_modules/newspack-scripts/node_modules/prettier"
  },
  "dependencies": {
    "@babel/plugin-transform-runtime": "^7.18.2",
    "@babel/preset-env": "^7.18.2",
    "classnames": "^2.3.1",
    "date-fns": "^2.28.0",
    "deep-map-keys": "^2.0.1",
    "human-number": "^1.0.11",
    "js-cookie": "^3.0.1",
    "lodash": "^4.17.21",
    "moment": "^2.29.3",
    "moment-range": "^3.1.1",
    "qs": "^6.10.3",
    "react": "^17.0.2",
    "react-daterange-picker": "^2.0.1",
    "react-google-charts": "^4.0.0",
    "react-router-dom": "^5.3.3",
    "recursive-copy": "^2.0.14"
  }
}<|MERGE_RESOLUTION|>--- conflicted
+++ resolved
@@ -1,10 +1,6 @@
 {
   "name": "newspack",
-<<<<<<< HEAD
-  "version": "1.84.0-alpha.1",
-=======
   "version": "1.83.2",
->>>>>>> 2fad2ff3
   "description": "The Newspack plugin. https://newspack.pub",
   "bugs": {
     "url": "https://github.com/Automattic/newspack-plugin/issues"
