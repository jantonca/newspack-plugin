--- conflicted
+++ resolved
@@ -1,10 +1,6 @@
 {
   "name": "newspack",
-<<<<<<< HEAD
-  "version": "1.92.0-alpha.2",
-=======
   "version": "1.91.2",
->>>>>>> de6235cd
   "description": "The Newspack plugin. https://newspack.pub",
   "bugs": {
     "url": "https://github.com/Automattic/newspack-plugin/issues"
