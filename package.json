{
  "name": "newspack",
<<<<<<< HEAD
  "version": "1.84.0-alpha.3",
=======
  "version": "1.83.3",
>>>>>>> 271f23ef
  "description": "The Newspack plugin. https://newspack.pub",
  "bugs": {
    "url": "https://github.com/Automattic/newspack-plugin/issues"
  },
  "homepage": "https://newspack.pub",
  "engines": {
    "node": "16",
    "npm": "8"
  },
  "devDependencies": {
    "@rushstack/eslint-patch": "^1.1.3",
    "@testing-library/react": "^12.1.4",
    "@wordpress/browserslist-config": "^4.1.2",
    "eslint": "^7.32.0",
<<<<<<< HEAD
    "lint-staged": "^12.4.3",
    "newspack-scripts": "^3.3.1",
=======
    "lint-staged": "^12.4.1",
    "newspack-scripts": "^3.3.2",
>>>>>>> 271f23ef
    "prettier": "npm:wp-prettier@^2.2.1-beta-1",
    "stylelint": "^13.3.1"
  },
  "browserslist": [
    "extends @wordpress/browserslist-config"
  ],
  "lint-staged": {
    "*.scss": "npm run lint:scss:staged"
  },
  "scripts": {
    "cm": "newspack-scripts commit",
    "semantic-release": "newspack-scripts release --files=newspack.php",
    "build": "newspack-scripts build",
    "start": "npm ci && newspack-scripts watch",
    "watch": "newspack-scripts watch",
    "test": "newspack-scripts test",
    "lint": "npm run lint:scss && npm run lint:js",
    "lint:js": "eslint --ext .js,.jsx assets",
    "lint:js:staged": "eslint --ext .js,.jsx",
    "format:js": "prettier 'assets/**/*.{js,jsx}' --write",
    "lint:scss": "stylelint '**/*.scss' --syntax scss --config=./node_modules/newspack-scripts/config/stylelint.config.js",
    "format:scss": "prettier --write '**/*.scss'",
    "lint:scss:staged": "stylelint --syntax scss --config=./node_modules/newspack-scripts/config/stylelint.config.js",
    "release:archive": "rm -rf release && mkdir -p release && rsync -r . ./release/newspack-plugin --exclude-from='./.distignore' && cd release && zip -r newspack-plugin.zip newspack-plugin",
    "release": "npm run build && npm run semantic-release",
    "postinstall": "rm -rf node_modules/newspack-scripts/node_modules/prettier"
  },
  "dependencies": {
    "@babel/plugin-transform-runtime": "^7.18.2",
    "@babel/preset-env": "^7.18.2",
    "classnames": "^2.3.1",
    "date-fns": "^2.28.0",
    "deep-map-keys": "^2.0.1",
    "human-number": "^1.0.11",
    "js-cookie": "^3.0.1",
    "lodash": "^4.17.21",
    "moment": "^2.29.3",
    "moment-range": "^3.1.1",
    "qs": "^6.10.3",
    "react": "^17.0.2",
    "react-daterange-picker": "^2.0.1",
    "react-google-charts": "^4.0.0",
    "react-router-dom": "^5.3.3",
    "recursive-copy": "^2.0.14"
  }
}<|MERGE_RESOLUTION|>--- conflicted
+++ resolved
@@ -1,10 +1,6 @@
 {
   "name": "newspack",
-<<<<<<< HEAD
-  "version": "1.84.0-alpha.3",
-=======
   "version": "1.83.3",
->>>>>>> 271f23ef
   "description": "The Newspack plugin. https://newspack.pub",
   "bugs": {
     "url": "https://github.com/Automattic/newspack-plugin/issues"
@@ -19,13 +15,8 @@
     "@testing-library/react": "^12.1.4",
     "@wordpress/browserslist-config": "^4.1.2",
     "eslint": "^7.32.0",
-<<<<<<< HEAD
-    "lint-staged": "^12.4.3",
-    "newspack-scripts": "^3.3.1",
-=======
     "lint-staged": "^12.4.1",
     "newspack-scripts": "^3.3.2",
->>>>>>> 271f23ef
     "prettier": "npm:wp-prettier@^2.2.1-beta-1",
     "stylelint": "^13.3.1"
   },
