{
  "name": "newspack",
<<<<<<< HEAD
  "version": "1.86.0-alpha.2",
=======
  "version": "1.85.2",
>>>>>>> d53e08bc
  "description": "The Newspack plugin. https://newspack.pub",
  "bugs": {
    "url": "https://github.com/Automattic/newspack-plugin/issues"
  },
  "homepage": "https://newspack.pub",
  "engines": {
    "node": "16",
    "npm": "8"
  },
  "devDependencies": {
    "@rushstack/eslint-patch": "^1.1.3",
    "@testing-library/react": "^12.1.4",
    "@wordpress/browserslist-config": "^4.1.2",
    "eslint": "^7.32.0",
    "lint-staged": "^13.0.3",
    "newspack-scripts": "^3.3.2",
    "prettier": "npm:wp-prettier@^2.2.1-beta-1",
    "stylelint": "^13.3.1"
  },
  "browserslist": [
    "extends @wordpress/browserslist-config"
  ],
  "lint-staged": {
    "*.scss": "npm run lint:scss:staged"
  },
  "scripts": {
    "cm": "newspack-scripts commit",
    "semantic-release": "newspack-scripts release --files=newspack.php",
    "build": "newspack-scripts build",
    "start": "npm ci && newspack-scripts watch",
    "watch": "newspack-scripts watch",
    "test": "newspack-scripts test",
    "lint": "npm run lint:scss && npm run lint:js",
    "lint:js": "eslint --ext .js,.jsx assets",
    "lint:js:staged": "eslint --ext .js,.jsx",
    "format:js": "prettier 'assets/**/*.{js,jsx}' --write",
    "lint:scss": "stylelint '**/*.scss' --syntax scss --config=./node_modules/newspack-scripts/config/stylelint.config.js",
    "format:scss": "prettier --write '**/*.scss'",
    "lint:scss:staged": "stylelint --syntax scss --config=./node_modules/newspack-scripts/config/stylelint.config.js",
    "release:archive": "rm -rf release && mkdir -p release && rsync -r . ./release/newspack-plugin --exclude-from='./.distignore' && cd release && zip -r newspack-plugin.zip newspack-plugin",
    "release": "npm run build && npm run semantic-release",
    "postinstall": "rm -rf node_modules/newspack-scripts/node_modules/prettier"
  },
  "dependencies": {
    "@babel/plugin-transform-runtime": "^7.18.5",
    "@babel/preset-env": "^7.18.2",
    "classnames": "^2.3.1",
    "colord": "^2.9.2",
    "date-fns": "^2.28.0",
    "deep-map-keys": "^2.0.1",
    "human-number": "^1.0.11",
    "js-cookie": "^3.0.1",
    "lodash": "^4.17.21",
    "moment": "^2.29.3",
    "moment-range": "^3.1.1",
    "qs": "^6.11.0",
    "react": "^17.0.2",
    "react-daterange-picker": "^2.0.1",
    "react-google-charts": "^4.0.0",
    "react-router-dom": "^5.3.3",
    "recursive-copy": "^2.0.14"
  }
}<|MERGE_RESOLUTION|>--- conflicted
+++ resolved
@@ -1,10 +1,6 @@
 {
   "name": "newspack",
-<<<<<<< HEAD
-  "version": "1.86.0-alpha.2",
-=======
   "version": "1.85.2",
->>>>>>> d53e08bc
   "description": "The Newspack plugin. https://newspack.pub",
   "bugs": {
     "url": "https://github.com/Automattic/newspack-plugin/issues"
