{
  "name": "newspack",
  "version": "1.0.0",
  "description": "The Newspack plugin. https://newspack.blog",
  "bugs": {
    "url": "https://github.com/Automattic/newspack-plugin/issues"
  },
  "homepage": "https://newspack.blog",
  "devDependencies": {
    "@automattic/calypso-build": "^1.0.0-beta.1",
    "@babel/core": "^7.4.0",
    "@wordpress/blocks": "^6.2.0",
    "@wordpress/browserslist-config": "^2.2.2",
    "@wordpress/element": "^2.3.0",
    "autoprefixer": "^9.1.5",
    "chokidar-cli": "^1.2.1",
    "classnames": "^2.2.6",
    "enzyme": "^3.9.0",
    "enzyme-adapter-react-16": "^1.12.1",
    "eslint": "^5.16.0",
    "file-loader": "^3.0.1",
    "grunt": "^0.4.5",
    "grunt-wp-i18n": "^0.5.4",
    "grunt-wp-readme-to-markdown": "^1.0.0",
<<<<<<< HEAD
    "jest": "^24.7.1",
=======
>>>>>>> 8ebd79cb
    "mini-css-extract-plugin": "0.6.0",
    "node-sass": "^4.9.3",
    "npm-run-all": "^4.1.5",
    "postcss-cli": "^6.0.1",
    "postcss-focus-within": "^3.0.0",
    "prettier": "https://github.com/Automattic/wp-prettier/releases/download/wp-1.16.4/wp-prettier-1.16.4.tgz",
    "rtlcss": "^2.4.0",
    "webpack": "^4.29.6",
    "webpack-cli": "^3.3.0"
  },
  "rtlcssConfig": {
    "options": {
      "autoRename": false,
      "autoRenameStrict": false,
      "blacklist": {},
      "clean": true,
      "greedy": false,
      "processUrls": false,
      "stringMap": []
    },
    "plugins": [],
    "map": false
  },
  "browserslist": [
    "extends @wordpress/browserslist-config"
  ],
  "jest": {
    "setupFilesAfterEnv": ["<rootDir>assets/src/setupTests.js"]
  },
  "scripts": {
    "build:style-plugins-screen": "node-sass assets/plugins-screen/plugins-screen.scss assets/plugins-screen/plugins-screen.css --output-style expanded && postcss -r assets/plugins-screen/plugins-screen.css",
    "build:style-plugins-screen-rtl": "rtlcss assets/plugins-screen/plugins-screen.css assets/plugins-screen/plugins-screen-rtl.css",
    "build:webpack": "webpack",
    "build": "run-p \"build:*\"",
    "clean": "rm -rf dist/",
    "watch": "chokidar \"**/*.scss\" -c \"npm run build\" --initial",
    "test": "jest"
  }
}<|MERGE_RESOLUTION|>--- conflicted
+++ resolved
@@ -22,10 +22,7 @@
     "grunt": "^0.4.5",
     "grunt-wp-i18n": "^0.5.4",
     "grunt-wp-readme-to-markdown": "^1.0.0",
-<<<<<<< HEAD
     "jest": "^24.7.1",
-=======
->>>>>>> 8ebd79cb
     "mini-css-extract-plugin": "0.6.0",
     "node-sass": "^4.9.3",
     "npm-run-all": "^4.1.5",
@@ -53,7 +50,9 @@
     "extends @wordpress/browserslist-config"
   ],
   "jest": {
-    "setupFilesAfterEnv": ["<rootDir>assets/src/setupTests.js"]
+    "setupFilesAfterEnv": [
+      "<rootDir>assets/src/setupTests.js"
+    ]
   },
   "scripts": {
     "build:style-plugins-screen": "node-sass assets/plugins-screen/plugins-screen.scss assets/plugins-screen/plugins-screen.css --output-style expanded && postcss -r assets/plugins-screen/plugins-screen.css",
