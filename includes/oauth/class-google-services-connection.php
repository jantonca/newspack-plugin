--- conflicted
+++ resolved
@@ -98,10 +98,6 @@
 				if ( isset( $event_spec['cid'] ) ) {
 					$analytics_ping_params['cid'] = $event_spec['cid'];
 				} elseif ( isset( $_COOKIE['_ga'] ) ) {
-<<<<<<< HEAD
-					list($version, $domain_depth, $cid) = explode( '.', $_COOKIE['_ga'], 3 ); // phpcs:ignore WordPressVIPMinimum.Variables.RestrictedVariables.cache_constraints___COOKIE, WordPress.Security.ValidatedSanitizedInput.InputNotSanitized
-					$analytics_ping_params['cid']       = $cid;
-=======
 					$cookie_pieces = explode( '.', $_COOKIE['_ga'], 3 ); // phpcs:ignore WordPressVIPMinimum.Variables.RestrictedVariables.cache_constraints___COOKIE, WordPress.Security.ValidatedSanitizedInput.InputNotSanitized
 					if ( 1 === count( $cookie_pieces ) ) {
 						$cid = reset( $cookie_pieces );
@@ -109,7 +105,6 @@
 						list( $version, $domain_depth, $cid ) = $cookie_pieces;
 					}
 					$analytics_ping_params['cid'] = $cid;
->>>>>>> 352316b0
 				} else {
 					$analytics_ping_params['cid'] = '555'; // Anonymous client.
 				}
