--- conflicted
+++ resolved
@@ -64,36 +64,6 @@
 				'permission_callback' => [ __CLASS__, 'permissions_check' ],
 			]
 		);
-<<<<<<< HEAD
-=======
-		// Save Google OAuth2 details.
-		\register_rest_route(
-			NEWSPACK_API_NAMESPACE,
-			'/oauth/google/finish',
-			[
-				'methods'             => \WP_REST_Server::EDITABLE,
-				'callback'            => [ __CLASS__, 'api_google_auth_save_details' ],
-				'permission_callback' => [ __CLASS__, 'permissions_check' ],
-				'args'                => [
-					'access_token'  => [
-						'sanitize_callback' => 'sanitize_text_field',
-						'required'          => true,
-					],
-					'refresh_token' => [
-						'sanitize_callback' => 'sanitize_text_field',
-					],
-					'csrf_token'    => [
-						'sanitize_callback' => 'sanitize_text_field',
-						'required'          => true,
-					],
-					'expires_at'    => [
-						'sanitize_callback' => 'sanitize_text_field',
-						'required'          => true,
-					],
-				],
-			]
-		);
->>>>>>> 902061c8
 		// Revoke Google OAuth2 details.
 		\register_rest_route(
 			NEWSPACK_API_NAMESPACE,
@@ -245,26 +215,15 @@
 		if ( isset( $_REQUEST['refresh_token'] ) ) {
 			$auth_save_data['refresh_token'] = sanitize_text_field( $_REQUEST['refresh_token'] );
 		}
-<<<<<<< HEAD
-
-		$result = self::save_auth_credentials( $auth_save_data );
-
-		if ( is_wp_error( $result ) ) {
-=======
+
 		$auth_save_result = self::save_auth_credentials( $auth_save_data );
+
 		if ( is_wp_error( $auth_save_result ) ) {
-			return $auth_save_result;
-		}
-		if ( $auth_save_result ) {
-			Logger::log( 'Credentials saved.' );
-			return \rest_ensure_response( [ 'status' => 'ok' ] );
-		} else {
->>>>>>> 902061c8
-			Logger::log( 'Failed saving credentials.' );
-			wp_die( esc_html( $result->get_error_message() ) );
+			Logger::log( 'Credentials saving resulted in an error: ' . $auth_save_result->get_error_message() );
+			wp_die( esc_html( $auth_save_result->get_error_message() ) );
 			return;
 		}
-		if ( ! $result ) {
+		if ( ! $auth_save_result ) {
 			Logger::log( 'Failed saving credentials.' );
 			wp_die( esc_html__( 'Could not save auth data for user.', 'newspack' ) );
 			return;
