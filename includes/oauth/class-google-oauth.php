--- conflicted
+++ resolved
@@ -173,8 +173,8 @@
 	/**
 	 * OAuth callback.
 	 */
-<<<<<<< HEAD
 	public static function oauth_callback() {
+		Logger::log( 'Attempting to save credentials.' );
 		if ( ! isset( $_GET[ self::AUTH_CALLBACK ] ) ) {
 			return;
 		}
@@ -189,10 +189,6 @@
 			return;
 		}
 
-=======
-	public static function api_google_auth_save_details( $request ) {
-		Logger::log( 'Attempting to save credentials…' );
->>>>>>> cedb8730
 		$auth_save_data = [
 			'csrf_token'   => sanitize_text_field( $_REQUEST['csrf_token'] ),
 			'access_token' => sanitize_text_field( $_REQUEST['access_token'] ),
@@ -202,26 +198,21 @@
 		if ( isset( $_REQUEST['refresh_token'] ) ) {
 			$auth_save_data['refresh_token'] = sanitize_text_field( $_REQUEST['refresh_token'] );
 		}
-<<<<<<< HEAD
 
 		$result = self::save_auth_credentials( $auth_save_data );
 
 		if ( is_wp_error( $result ) ) {
+			Logger::log( 'Failed saving credentials.' );
 			wp_die( esc_html( $result->get_error_message() ) );
 			return;
 		}
 		if ( ! $result ) {
+			Logger::log( 'Failed saving credentials.' );
 			wp_die( esc_html__( 'Could not save auth data for user.', 'newspack' ) );
 			return;
-=======
-		if ( self::save_auth_credentials( $auth_save_data ) ) {
-			Logger::log( 'Credentials saved.' );
-			return \rest_ensure_response( [ 'status' => 'ok' ] );
-		} else {
-			Logger::log( 'Failed saving credentials.' );
-			return new \WP_Error( 'newspack_google_oauth', __( 'Could not save auth data for user.', 'newspack' ) );
->>>>>>> cedb8730
-		}
+		}
+
+		Logger::log( 'Credentials saved.' );
 
 		/** Add success notice in case request is not a popup. */
 		add_action(
