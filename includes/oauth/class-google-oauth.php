--- conflicted
+++ resolved
@@ -133,9 +133,6 @@
 
 		if ( $tokens['csrf_token'] !== $saved_csrf_token ) {
 			Logger::log( 'Failed saving credentials - CSRF token mismatch.' );
-<<<<<<< HEAD
-			return new \WP_Error( 'newspack_google_oauth', __( 'Session token mismatch.', 'newspack' ) );
-=======
 			return new \WP_Error(
 				'newspack_google_oauth',
 				__( 'Session token mismatch.', 'newspack' ),
@@ -153,7 +150,6 @@
 					'status' => 403,
 				]
 			);
->>>>>>> 271f23ef
 		}
 
 		$auth                 = self::get_google_auth_saved_data();
@@ -231,15 +227,11 @@
 		if ( isset( $request['refresh_token'] ) ) {
 			$auth_save_data['refresh_token'] = $request['refresh_token'];
 		}
-<<<<<<< HEAD
-		if ( self::save_auth_credentials( $auth_save_data ) ) {
-=======
 		$auth_save_result = self::save_auth_credentials( $auth_save_data );
 		if ( is_wp_error( $auth_save_result ) ) {
 			return $auth_save_result;
 		}
 		if ( $auth_save_result ) {
->>>>>>> 271f23ef
 			Logger::log( 'Credentials saved.' );
 			return \rest_ensure_response( [ 'status' => 'ok' ] );
 		} else {
