--- conflicted
+++ resolved
@@ -177,11 +177,7 @@
 	 * @param int    $page Page of results.
 	 * @param int    $limit Limit of results.
 	 */
-<<<<<<< HEAD
-	public static function get_customer_charges( $customer_id, $page = false ) {
-=======
 	public static function get_customer_charges( $customer_id, $page = false, $limit = 10 ) {
->>>>>>> 44680c5c
 		$stripe = self::get_stripe_client();
 		try {
 			$all_charges = [];
@@ -1294,11 +1290,7 @@
 	 *
 	 * @param array $payment Stripe payment.
 	 */
-<<<<<<< HEAD
-	private static function get_frequency_of_payment( $payment ) {
-=======
 	public static function get_frequency_of_payment( $payment ) {
->>>>>>> 44680c5c
 		$frequency = 'once';
 		if ( $payment['invoice'] ) {
 			// A subscription payment will have an invoice.
