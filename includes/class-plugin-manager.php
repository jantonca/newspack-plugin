--- conflicted
+++ resolved
@@ -26,7 +26,6 @@
 	public static function get_managed_plugins() {
 		$managed_plugins = [
 			'jetpack' => [
-<<<<<<< HEAD
 				'Name'        => __( 'Jetpack', 'newspack' ),
 				'Description' => esc_html__( 'Bring the power of the WordPress.com cloud to your self-hosted WordPress. Jetpack enables you to connect your blog to a WordPress.com account to use the powerful features normally only available to WordPress.com users.', 'newspack' ),
 				'Author'      => 'Automattic',
@@ -58,18 +57,6 @@
 		];
 
 		// Add plugin status info and fill in defaults.
-=======
-				'name'     => __( 'Jetpack', 'newspack' ),
-				'download' => 'wporg',
-			],
-			'amp'     => [
-				'name'     => __( 'AMP', 'newspack' ),
-				'download' => 'wporg',
-			],
-		];
-
-		// Add plugin status info.
->>>>>>> 2ab2a01b
 		$installed_plugins = self::get_installed_plugins();
 		foreach ( $managed_plugins as $plugin_slug => $managed_plugin ) {
 			$status = 'uninstalled';
@@ -80,15 +67,9 @@
 					$status = 'inactive';
 				}
 			}
-<<<<<<< HEAD
 			$managed_plugins[ $plugin_slug ]['Status'] = $status;
 			$managed_plugins[ $plugin_slug ]           = wp_parse_args( $managed_plugins[ $plugin_slug ], $default_info );
 		}
-=======
-			$managed_plugins[ $plugin_slug ]['status'] = $status;
-		}
-
->>>>>>> 2ab2a01b
 		return $managed_plugins;
 	}
 
