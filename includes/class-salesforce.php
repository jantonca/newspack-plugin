<?php
/**
 * Newspack Salesforce features management.
 *
 * @package Newspack
 */

namespace Newspack;

defined( 'ABSPATH' ) || exit;

/**
 * Handles Salesforce functionality.
 */
class Salesforce {
	const SALESFORCE_API_NAMESPACE = 'newspack/salesforce/v1';
	const SALESFORCE_CLIENT_ID     = 'newspack_salesforce_client_id';
	const SALESFORCE_CLIENT_SECRET = 'newspack_salesforce_client_secret';
	const SALESFORCE_ACCESS_TOKEN  = 'newspack_salesforce_access_token';
	const SALESFORCE_REFRESH_TOKEN = 'newspack_salesforce_refresh_token';
	const SALESFORCE_INSTANCE_URL  = 'newspack_salesforce_instance_url';
	const SALESFORCE_WEBHOOK_ID    = 'newspack_salesforce_webhook_id';
	const DEFAULT_SETTINGS         = [
		'client_id'     => '',
		'client_secret' => '',
		'access_token'  => '',
		'refresh_token' => '',
		'instance_url'  => '',
		'webhook_id'    => '',
	];

	/**
	 * If this site is a duplicate (staging or dev clone) site,
	 * don't handle webhooks which communicate with external services.
	 *
	 * @var boolean
	 */
	protected static $is_duplicate_site = false;

	/**
	 * Add hooks.
	 */
	public static function init() {
		add_action( 'rest_api_init', [ __CLASS__, 'register_api_endpoints' ] );
<<<<<<< HEAD
		add_filter( 'woocommerce_subscriptions_is_duplicate_site', [ __CLASS__, 'check_duplicate_site_status' ], 999 );
	}

	/**
	 * Uses WooCommerce Subscription's check to determine whether this site is a duplicate/clone site.
	 * https://github.com/woocommerce/woocommerce-subscriptions/blob/master/woocommerce-subscriptions.php#L1132
	 *
	 * @param boolean $is_duplicate True if the site is a duplicate site, false if the site is the production site.
	 *
	 * @return boolean The filtered value.
	 */
	public static function check_duplicate_site_status( $is_duplicate ) {
		if ( $is_duplicate ) {
			self::$is_duplicate_site = true;
		}

		return $is_duplicate;
=======
		add_action( 'admin_enqueue_scripts', [ __CLASS__, 'register_admin_scripts' ] );
		add_action( 'woocommerce_order_actions_start', [ __CLASS__, 'wc_order_show_sync_status' ] );
		add_filter( 'woocommerce_order_actions', [ __CLASS__, 'wc_order_manual_sync' ] );
		add_action( 'woocommerce_order_action_newspack_sync_order_to_salesforce', [ __CLASS__, 'wc_order_manual_sync_action' ] );
>>>>>>> be8a0626
	}

	/**
	 * Register the endpoints needed to handle Salesforce functionality.
	 */
	public static function register_api_endpoints() {
		// Check validity of refresh token with Salesforce.
		register_rest_route(
			self::SALESFORCE_API_NAMESPACE,
			'/settings',
			[
				'methods'             => \WP_REST_Server::READABLE,
				'callback'            => [ __CLASS__, 'api_get_settings' ],
				'permission_callback' => [ __CLASS__, 'api_permissions_check' ],
			]
		);

		// Check validity of refresh token with Salesforce.
		register_rest_route(
			self::SALESFORCE_API_NAMESPACE,
			'/settings',
			[
				'methods'             => \WP_REST_Server::EDITABLE,
				'callback'            => [ __CLASS__, 'api_update_settings' ],
				'permission_callback' => [ __CLASS__, 'api_permissions_check' ],
			]
		);

		// Check validity of refresh token with Salesforce.
		register_rest_route(
			self::SALESFORCE_API_NAMESPACE,
			'/connection-status',
			[
				'methods'             => \WP_REST_Server::EDITABLE,
				'callback'            => [ __CLASS__, 'api_check_salesforce_connection_status' ],
				'permission_callback' => [ __CLASS__, 'api_permissions_check' ],
			]
		);

		// Validate Salesforce client_id and client_secret credentials.
		register_rest_route(
			self::SALESFORCE_API_NAMESPACE,
			'/validate',
			[
				'methods'             => \WP_REST_Server::EDITABLE,
				'callback'            => [ __CLASS__, 'api_validate_salesforce_creds' ],
				'permission_callback' => [ __CLASS__, 'api_permissions_check' ],
			]
		);

		// Get access and refresh tokens from Salesforce.
		register_rest_route(
			self::SALESFORCE_API_NAMESPACE,
			'/tokens',
			[
				'methods'             => \WP_REST_Server::EDITABLE,
				'callback'            => [ __CLASS__, 'api_get_salesforce_tokens' ],
				'permission_callback' => [ __CLASS__, 'api_permissions_check' ],
				'args'                => [
					'client_id'     => [
						'sanitize_callback' => 'sanitize_text_field',
					],
					'client_secret' => [
						'sanitize_callback' => 'sanitize_text_field',
					],
					'redirect_uri'  => [
						'sanitize_callback' => 'sanitize_text_field',
					],
				],
			]
		);

		// Fetch order sync status.
		register_rest_route(
			self::SALESFORCE_API_NAMESPACE,
			'/order',
			[
				'methods'             => \WP_REST_Server::READABLE,
				'callback'            => [ __CLASS__, 'api_get_order_status' ],
				'permission_callback' => function() {
					return current_user_can( 'edit_others_shop_orders' );
				},
			]
		);

		// Handle WooCommerce webhook to sync with Salesforce.
		register_rest_route(
			self::SALESFORCE_API_NAMESPACE,
			'/sync',
			[
				'methods'             => \WP_REST_Server::EDITABLE,
				'callback'            => [ __CLASS__, 'api_sync_salesforce' ],
				'permission_callback' => [ __CLASS__, 'api_validate_webhook' ],
			]
		);

		// Legacy namespace handler.
		register_rest_route(
			NEWSPACK_API_NAMESPACE,
			'/salesforce/sync',
			[
				'methods'             => \WP_REST_Server::EDITABLE,
				'callback'            => [ __CLASS__, 'api_sync_salesforce' ],
				'permission_callback' => [ __CLASS__, 'api_validate_webhook' ],
			]
		);
	}

	/**
	 * Check capabilities for using API.
	 *
	 * @return bool|WP_Error
	 */
	public static function api_permissions_check() {
		if ( ! current_user_can( 'manage_options' ) ) {
			return new \WP_Error(
				'newspack_rest_forbidden',
				esc_html__( 'You cannot use this resource.', 'newspack' ),
				[
					'status' => 403,
				]
			);
		}
		return true;
	}

	/**
	 * Check validity of webhook requester before processing the webhook callback handler.
	 *
	 * @param WP_REST_Request $request API request object.
	 *
	 * @return bool|WP_Error
	 */
	public static function api_validate_webhook( $request ) {
		$is_valid   = false;
		$webhook_id = $request->get_header( 'X-WC-Webhook-ID' );

		if ( $webhook_id ) {
			$is_valid = (int) get_option( self::SALESFORCE_WEBHOOK_ID, 0 ) === (int) $webhook_id;
		}

		if ( $is_valid ) {
			return true;
		}

		return new \WP_Error(
			'newspack_rest_forbidden',
			esc_html__( 'Invalid webhook request.', 'newspack' ),
			[
				'status' => 403,
			]
		);
	}

	/**
	 * Register admin scripts for Salesforce functionality.
	 */
	public static function register_admin_scripts() {
		if ( 'shop_order' !== get_post_type() ) {
			return;
		}

		$settings = self::get_salesforce_settings();
		Newspack::load_common_assets();

		wp_enqueue_script(
			'newspack-salesforce-sync-status',
			Newspack::plugin_url() . '/dist/other-scripts/salesforce.js',
			[],
			filemtime( dirname( NEWSPACK_PLUGIN_FILE ) . '/dist/other-scripts/salesforce.js' ),
			true
		);

		wp_localize_script(
			'newspack-salesforce-sync-status',
			'newspack_salesforce_data',
			[
				'base_url'       => get_rest_url(),
				'order_id'       => get_the_id(),
				'salesforce_url' => $settings['instance_url'],
				'nonce'          => wp_create_nonce( 'wp_rest' ),
			]
		);
	}

	/**
	 * Get settings list.
	 *
	 * @return WP_REST_Response containing the settings list.
	 */
	public static function api_get_settings() {
		return \rest_ensure_response( self::get_settings_list( true ) );
	}

	/**
	 * Get settings list.
	 *
	 * @param boolean $assoc If true, return settings as an associative array keyed by setting key, otherwise return as a flat array.
	 *
	 * return array Array of settings.
	 */
	private static function get_settings_list( $assoc = false ) {
		$settings      = self::get_salesforce_settings();
		$client_key    = $settings['client_id'];
		$client_secret = $settings['client_secret'];
		$settings_list = [
			[
				'description' => __( 'Connected App Settings', 'newspack' ),
				'help'        => __( 'Settings for your Salesforce connected app.', 'newspack' ),
				'section'     => 'salesforce',
				'key'         => 'active',
				'type'        => 'boolean',
				'default'     => true,
				'public'      => false,
				'value'       => null,
			],
			[
				'description' => __( 'Consumer Key', 'newspack' ),
				'help'        => __( 'The connected app’s Consumer Key.', 'newspack' ),
				'section'     => 'salesforce',
				'key'         => self::SALESFORCE_CLIENT_ID,
				'type'        => 'string',
				'default'     => true,
				'public'      => false,
				'value'       => $client_key,
			],
			[
				'description' => __( 'Consumer Secret', 'newspack' ),
				'help'        => __( 'The connected app’s Consumer Secret.', 'newspack' ),
				'section'     => 'salesforce',
				'key'         => self::SALESFORCE_CLIENT_SECRET,
				'type'        => 'password',
				'default'     => true,
				'public'      => false,
				'value'       => $client_secret,
			],
		];

		if ( $assoc ) {
			$settings_list = array_reduce(
				$settings_list,
				function ( $carry, $item ) {
					$carry[ $item['section'] ][] = $item;
					return $carry;
				},
				[]
			);
		}

		return $settings_list;
	}

	/**
	 * Update settings.
	 *
	 * @param WP_REST_Request $request Full details about the request.
	 *
	 * @return WP_REST_Response containing the settings list.
	 */
	public static function api_update_settings( $request ) {
		$data          = $request['settings'];
		$client_id     = $data[ self::SALESFORCE_CLIENT_ID ];
		$client_secret = $data[ self::SALESFORCE_CLIENT_SECRET ];

		// If saving with empty values, reset the connection.
		if ( empty( $client_id ) && empty( $client_secret ) ) {
			self::set_salesforce_settings(
				[
					'access_token'  => '',
					'client_id'     => '',
					'client_secret' => '',
					'refresh_token' => '',
				]
			);
			return \rest_ensure_response( self::get_settings_list( true ) );
		}

		// Validate and save client ID and secret.
		$valid_credentials = self::validate_salesforce_creds( $client_id, $client_secret );
		if ( $valid_credentials ) {
			self::set_salesforce_settings(
				[
					'client_id'     => $client_id,
					'client_secret' => $client_secret,
				]
			);
			return \rest_ensure_response( self::get_settings_list( true ) );
		} else {
			return \rest_ensure_response(
				new \WP_Error(
					'newspack_salesforce_invalid_credentials',
					__( 'Could not validate credentials with Salesforce. Please verify your consumer key and secret and try again.', 'newspack' )
				)
			);
		}
	}

	/**
	 * API endpoint for checking validity of a Salesforce refresh token.
	 *
	 * @return WP_REST_Response with the active status.
	 */
	public static function api_check_salesforce_connection_status() {
		$settings = self::get_salesforce_settings();

		// Check if the webhook is configured.
		$webhook_id = get_option( self::SALESFORCE_WEBHOOK_ID, 0 );
		$webhook    = wc_get_webhook( $webhook_id );
		if ( null == $webhook ) {
			return \rest_ensure_response(
				[
					'error' => __(
						'Webhook is not configured. Please try resetting your Salesforce connection and reconnecting.',
						'newspack'
					),
				]
			);
		}

		// Must have a valid API key and secret.
		if (
			empty( $settings['client_id'] ) ||
			empty( $settings['client_secret'] ) ||
			empty( $settings['refresh_token'] )
		) {
			return \rest_ensure_response(
				[
					'error' => __(
						'Invalid Consumer Key, Secret, or Refresh Token.',
						'newspack'
					),
				]
			);
		}

		// Hit Salesforce OAuth endpoint to introspect refresh token.
		$salesforce_response = wp_safe_remote_post(
			'https://login.salesforce.com/services/oauth2/introspect?' . http_build_query(
				array(
					'client_id'     => $settings['client_id'],
					'client_secret' => $settings['client_secret'],
					'token'         => $settings['refresh_token'],
				)
			)
		);

		$response_body = json_decode( $salesforce_response['body'] );

		if ( true !== $response_body->active ) {
			return \rest_ensure_response(
				[
					'error' => __(
						'We couldn’t validate the connection with Salesforce. Please verify the status of the Connected App in Salesforce.',
						'newspack'
					),
				]
			);
		}

		return \rest_ensure_response( $response_body );
	}

	/**
	 * API endpoint for validating Salesforce client id/secret credentials.
	 *
	 * @param WP_REST_Request $request Request containing settings.
	 * @return WP_REST_Response with the latest settings.
	 */
	public static function api_validate_salesforce_creds( $request ) {
		$client_id     = $request->get_param( 'client_id' );
		$client_secret = $request->get_param( 'client_secret' );
		$valid         = self::validate_salesforce_creds( $client_id, $client_secret );

		return \rest_ensure_response( $valid );
	}

	/**
	 * Validate consumer key and secret credentials.
	 *
	 * @param string $client_id Consumer Key.
	 * @param string $client_secret Consumer Secret.
	 *
	 * @return boolean True if valid, otherwise false.
	 */
	private static function validate_salesforce_creds( $client_id, $client_secret ) {
		$valid = false;

		// Must have a valid API key and secret.
		if ( ! empty( $client_id ) && ! empty( $client_secret ) ) {
			$url = 'https://login.salesforce.com/services/oauth2/authorize?response_type=code&' . http_build_query(
				[
					'client_id'     => $client_id,
					'client_secret' => $client_secret,
					'redirect_uri'  => self::get_redirect_url(),
				]
			);

			$response = wp_safe_remote_get( $url );
			$valid    = wp_remote_retrieve_response_code( $response ) === 200;
		}

		return $valid;
	}

	/**
	 * API endpoint for getting Salesforce API tokens.
	 *
	 * @param WP_REST_Request $request Request containing settings.
	 * @return WP_REST_Response with the latest settings.
	 */
	public static function api_get_salesforce_tokens( $request ) {
		$args     = $request->get_params();
		$settings = self::get_salesforce_settings();

		// Must have a valid API key and secret.
		if ( empty( $settings['client_id'] ) || empty( $settings['client_secret'] ) ) {
			return \rest_ensure_response(
				new \WP_Error(
					'newspack_salesforce_invalid_credentials',
					__( 'Invalid Consumer Key or Secret.', 'newspack' )
				)
			);
		}

		// Hit Salesforce OAuth endpoint to request API tokens.
		$salesforce_response = wp_safe_remote_post(
			'https://login.salesforce.com/services/oauth2/token?' . http_build_query(
				array(
					'client_id'     => $settings['client_id'],
					'client_secret' => $settings['client_secret'],
					'code'          => $args['code'],
					'redirect_uri'  => $args['redirect_uri'],
					'grant_type'    => 'authorization_code',
					'format'        => 'json',
				)
			)
		);

		$response_body = json_decode( $salesforce_response['body'] );

		// If we're not issued an access or refresh token, the connection is broken and the user needs to reconnect.
		if ( empty( $response_body->access_token ) || empty( $response_body->refresh_token ) ) {
			self::set_salesforce_settings( [ 'refresh_token' => '' ] );
			return \rest_ensure_response(
				new \WP_Error(
					'newspack_salesforce_invalid_connection',
					__( 'Could not verify the Salesforce connected app. Please check your Consumer Key and Secret and try connecting again.', 'newspack' )
				)
			);
		} else {
			$update_args = wp_parse_args( $response_body, $settings );

			// Save tokens.
			$update_response = self::set_salesforce_settings( $update_args );
			if ( is_wp_error( $update_response ) ) {
				return \rest_ensure_response( $update_response );
			}

			return \rest_ensure_response( $update_args );
		}
	}

	/**
	 * Webhook callback handler for syncing data to Salesforce.
	 *
	 * @param WP_REST_Request $request Request containing webhook.
	 * @return WP_REST_Response|WP_Error The response from Salesforce, or WP_Error.
	 */
	public static function api_sync_salesforce( $request ) {
<<<<<<< HEAD
		// Bail early if we're not on a production site.
		if ( self::$is_duplicate_site ) {
			return new \WP_Error(
				'newspack_salesforce_duplicate_site',
				__( 'This site is a staging or development clone. Third-party syncs will not be processed.', 'newspack' )
			);
		}

		$args          = $request->get_params();
		$order_details = self::parse_wc_order_data( $args );
=======
		$args     = $request->get_params();
		$response = self::sync_salesforce( $args );
		$order_id = isset( $args['id'] ) ? $args['id'] : 0;
		$order    = \wc_get_order( $order_id );

		if ( is_wp_error( $response ) ) {
			$order->add_order_note(
				sprintf(
					// Translators: Note added to order when sync is unsuccessful.
					__( 'Error syncing order to Salesforce. %s' ),
					$response->get_error_message()
				)
			);
		} else {
			$order->add_order_note( __( 'Order successfully synced to Salesforce.', 'newspack' ) );
		}

		return \rest_ensure_response( $response );
	}

	/**
	 * API request handler for fetching sync status for a given order.
	 *
	 * @param WP_REST_Request $request Request containing webhook.
	 * @return WP_REST_Response|WP_Error The response from Salesforce, or WP_Error.
	 */
	public static function api_get_order_status( $request ) {
		$order_id       = $request->get_param( 'orderId' );
		$opportunity_id = self::get_opportunity_by_order_id( $order_id );

		if ( is_wp_error( $opportunity_id ) ) {
			return false;
		}

		return \rest_ensure_response( $opportunity_id );
	}

	/**
	 * Given raw order data or an WC_Order instance, sync the data to Salesforce.
	 *
	 * @param array|WC_Order $order Raw order data or WC_Order instance to sync.
	 *
	 * @return array|WP_Error Array containing synced contact and opportunity data, or WP_Error.
	 */
	private static function sync_salesforce( $order ) {
		$order_id      = is_a( $order, 'WC_Order' ) ? $order->get_id() : $order['id'];
		$order_details = self::parse_wc_order_data( $order );
>>>>>>> be8a0626

		if ( empty( $order_details ) ) {
			return \rest_ensure_response(
				new \WP_Error(
					'newspack_salesforce_invalid_order',
					__( 'No valid WooCommerce order data.', 'newspack' )
				)
			);
		}

		$contact       = $order_details['contact'];
		$orders        = $order_details['orders'];
		$opportunities = [];

		if ( empty( $contact ) || empty( $orders ) ) {
			return \rest_ensure_response(
				new \WP_Error(
					'newspack_salesforce_invalid_contact_or_transaction',
					__( 'No valid transaction or contact data.', 'newspack' )
				)
			);
		}

		if ( empty( $contact['Email'] ) ) {
			return \rest_ensure_response(
				new \WP_Error(
					'newspack_salesforce_invalid_contact_email',
					__( 'No valid contact email address.', 'newspack' )
				)
			);
		}

		$contacts = self::get_contacts_by_email( $contact['Email'] );

		if ( empty( $contacts ) ) {
			return \rest_ensure_response(
				new \WP_Error(
					'newspack_salesforce_invalid_salesforce_lookup',
					__( 'Could not communicate with Salesforce.', 'newspack' )
				)
			);
		}

		if ( $contacts->totalSize > 0 ) { // phpcs:ignore WordPress.NamingConventions.ValidVariableName.UsedPropertyNotSnakeCase
			$contact_id       = $contacts->records[0]->Id;
			$contact_response = self::update_contact( $contact_id, $contact );
		} else {
			// Create new contact.
			$contact_response = self::create_contact( $contact );

			if ( is_wp_error( $contact_response ) ) {
				return \rest_ensure_response(
					new \WP_Error(
						'newspack_salesforce_contact_failure',
						$contact_response->get_error_message()
					)
				);
			}

			$contact_id = $contact_response->id;
		}

		if ( empty( $contact_id ) ) {
			return \rest_ensure_response(
				new \WP_Error(
					'newspack_salesforce_sync_failure',
					__( 'Could not create or update Salesforce data.', 'newspack' )
				)
			);
		}

		// Sync WooCommerce orders to Salesforce opportunities.
		if ( is_array( $orders ) ) {
			$is_npsp = self::has_field( 'npsp__Primary_Contact__c', 'Opportunity' );

			foreach ( $orders as $order_item ) {
				// Add the NPSP "Primary Contact" field if the Salesforce instance supports it.
				if ( $is_npsp ) {
					$order_item['npsp__Primary_Contact__c'] = $contact_id;
				}

				$existing_opportunity = self::get_opportunity_by_order_id( $order_id, $order_item );
				if ( $existing_opportunity ) {
					$opportunity_response = self::update_opportunity( $existing_opportunity, $order_item );
				} else {
					$opportunity_response = self::create_opportunity( $order_item );
				}

				if ( is_wp_error( $opportunity_response ) ) {
					return \rest_ensure_response(
						new \WP_Error(
							'newspack_salesforce_opportunity_failure',
							$opportunity_response->get_error_message()
						)
					);
				}

				$opportunity_id = isset( $opportunity_response->id ) ? $opportunity_response->id : $existing_opportunity;
				if ( ! empty( $opportunity_id ) ) {
					$opportunities[] = $opportunity_id;

					// We only want to create an Opportunity Contact Role if creating a new Opportunity, or changing the customer's email address.
					if ( ! $existing_opportunity || 0 === $contacts->totalSize ) { // phpcs:ignore WordPress.NamingConventions.ValidVariableName.UsedPropertyNotSnakeCase
						self::create_opportunity_contact_role( $opportunity_id, $contact_id );
					}
				}
			}
		}

		// Save synced opportunity IDs to order as post meta.
		self::save_opportunity_ids( $order_id, $response['opportunities'] );

		return [
			'contact'       => $contact_id,
			'opportunities' => $opportunities,
		];
	}

	/**
	 * Get the redirect URL for the Salesforce OAuth flow.
	 *
	 * @return string Redirect URL.
	 */
	public static function get_redirect_url() {
		return get_admin_url( null, 'admin.php?page=newspack-reader-revenue-wizard#/salesforce' );
	}

	/**
	 * Get the Salesforce settings.
	 *
	 * @return Array of Salesforce settings.
	 */
	public static function get_salesforce_settings() {
		$settings = self::DEFAULT_SETTINGS;

		$client_id = get_option( self::SALESFORCE_CLIENT_ID, 0 );
		if ( ! empty( $client_id ) ) {
			$settings['client_id'] = $client_id;
		}
		$client_secret = get_option( self::SALESFORCE_CLIENT_SECRET, 0 );
		if ( ! empty( $client_secret ) ) {
			$settings['client_secret'] = $client_secret;
		}
		$access_token = get_option( self::SALESFORCE_ACCESS_TOKEN, 0 );
		if ( ! empty( $access_token ) ) {
			$settings['access_token'] = $access_token;
		}
		$refresh_token = get_option( self::SALESFORCE_REFRESH_TOKEN, 0 );
		if ( ! empty( $refresh_token ) ) {
			$settings['refresh_token'] = $refresh_token;
		}
		$instance_url = get_option( self::SALESFORCE_INSTANCE_URL, 0 );
		if ( ! empty( $instance_url ) ) {
			$settings['instance_url'] = $instance_url;
		}

		return $settings;
	}

	/**
	 * Helper function to determine whether the site has been previously connected to Salesforce via OAuth.
	 * This helper doesn't check whether the connection is still valid, it just checks that we have the necessary credentials for a connection.
	 *
	 * @return boolean True if we have credentials, false otherwise.
	 */
	private static function is_connected() {
		$settings = self::get_salesforce_settings();
		return ! empty( $settings['client_id'] ) && ! empty( $settings['client_secret'] ) && ! empty( $settings['refresh_token'] );
	}

	/**
	 * Helper to build a request to the Salesforce REST API.
	 * Automatically fetches a refresh token if the access token has expired.
	 *
	 * @param string $endpoint API endpoint, including query params if any. Will add / prefix if not already prefixed.
	 * @param string $method API method (e.g. GET, POST, PATCH, etc.).
	 * @param array  $data Any data to send as the request body, in the form of an associative array.
	 *
	 * @return array|WP_Error Request response, or WP_Error.
	 */
	private static function build_request( $endpoint, $method = 'GET', $data = false ) {
		$settings = self::get_salesforce_settings();
		$endpoint = '/' === substr( $endpoint, 0, 1 ) ? $endpoint : '/' . $endpoint;
		$url      = $settings['instance_url'] . $endpoint;
		$request  = [
			'method'  => $method,
			'headers' => [
				'Authorization' => 'Bearer ' . $settings['access_token'],
				'Content-Type'  => 'application/json',
			],
			'timeout' => 30, // phpcs:ignore WordPressVIPMinimum.Performance.RemoteRequestTimeout.timeout_timeout
		];

		if ( $data ) {
			$request['body'] = wp_json_encode( $data );
		}

		// Make request to the Salesforce SOAP API.
		$response = wp_safe_remote_request( $url, $request );

		// If our access token has expired, let's get a refresh token and retry.
		if ( wp_remote_retrieve_response_code( $response ) === 401 ) {
			$token = self::refresh_salesforce_token();

			if ( is_wp_error( $token ) ) {
				return $token;
			}

			$request['headers']['Authorization'] = 'Bearer ' . $token;
			$response                            = wp_safe_remote_request( $url, $request );
		}

		return $response;
	}

	/**
	 * Set the Salesforce settings.
	 *
	 * @param array $args Array of settings info.
	 * @return array Updated settings.
	 */
	public static function set_salesforce_settings( $args ) {
		$defaults = self::DEFAULT_SETTINGS;
		$update   = wp_parse_args( $args, $defaults );

		if ( array_key_exists( 'client_id', $args ) ) {
			update_option( self::SALESFORCE_CLIENT_ID, $update['client_id'] );
		}

		if ( array_key_exists( 'client_secret', $args ) ) {
			update_option( self::SALESFORCE_CLIENT_SECRET, $update['client_secret'] );
		}

		if ( array_key_exists( 'access_token', $args ) ) {
			update_option( self::SALESFORCE_ACCESS_TOKEN, $update['access_token'] );
		}

		if ( array_key_exists( 'refresh_token', $args ) ) {
			update_option( self::SALESFORCE_REFRESH_TOKEN, $update['refresh_token'] );
		}

		if ( array_key_exists( 'instance_url', $args ) ) {
			update_option( self::SALESFORCE_INSTANCE_URL, $update['instance_url'] );
		}

		// Get webhook id.
		$webhook_id = get_option( self::SALESFORCE_WEBHOOK_ID, 0 );

		// If we're establishing a new connection and don't have an existing webhook, create a new one.
		if ( empty( $webhook_id ) && ! empty( $args['refresh_token'] ) ) {
			self::create_webhook();
		}

		// If we're resetting, let's delete the existing webhook, if it exists.
		if ( ! empty( $webhook_id ) && isset( $args['refresh_token'] ) && '' === $args['refresh_token'] ) {
			self::delete_webhook( $webhook_id );
		}

		return self::get_salesforce_settings();
	}

	/**
	 * Create a WooCommerce webhook.
	 *
	 * @return void
	 */
	private static function create_webhook() {
		$webhook = new \WC_Webhook();
		$webhook->set_name( 'Sync Salesforce on order checkout' );
		$webhook->set_topic( 'order.created' ); // Trigger on checkout.
		$webhook->set_delivery_url( get_rest_url( null, '/' . self::SALESFORCE_API_NAMESPACE . '/sync' ) );
		$webhook->set_status( 'active' );
		$webhook->set_user_id( get_current_user_id() );
		$webhook->save();
		$webhook_id = $webhook->get_id();

		update_option( self::SALESFORCE_WEBHOOK_ID, $webhook_id );
	}

	/**
	 * Delete a WooCommerce webhook.
	 *
	 * @param string $webhook_id ID for the webhook to delete.
	 * @return void
	 */
	private static function delete_webhook( $webhook_id ) {
		update_option( self::SALESFORCE_WEBHOOK_ID, '' );
		$webhook = wc_get_webhook( $webhook_id );
		if ( null !== $webhook ) {
			$webhook->delete( true );
		}
	}

	/**
	 * Parse WooCommerce order data to send in an update or create request to Salesforce.
	 * Ensures that the data only contains valid Salesforce field names.
	 *
	 * @param $array|WC_Order $order Raw order data or WC_Order object to parse.
	 * @return @array|bool Parsed data, or false.
	 */
	private static function parse_wc_order_data( $order ) {
		if ( ! class_exists( 'WooCommerce' ) ) {
			return new \WP_Error(
				'newspack_salesforce_no_woocommerce',
				__( 'WooCommerce must be installed and active.', 'newspack' )
			);
		}

		$lead_source = '';

		// Convert raw order data to a WC_Order instance.
		if ( ! is_a( $order, 'WC_Order' ) ) {
			// Raw order data from a webhook may contain extra transaction metadata that we can include in the payload.
			// Let's extract that before converting the data to a WC_Order object.
			if ( isset( $order['meta_data'] ) ) {
				foreach ( $order['meta_data'] as $meta_field ) {
					if ( in_array( $meta_field['key'], array_keys( Donations::DONATION_ORDER_META_KEYS ) ) ) {
						$meta_label = Donations::DONATION_ORDER_META_KEYS[ $meta_field['key'] ]['label'];
						$meta_value = ! empty( $meta_field['value'] ) ? $meta_field['value'] : 'none';

						if ( ! empty( $lead_source ) ) {
							$lead_source .= '; ';
						}

						$lead_source .= $meta_label . ': ' . $meta_value;
					}
				}
			}

			if ( isset( $order['id'] ) ) {
				$order = \wc_get_order( $order['id'] );
			} else {
				return new \WP_Error(
					'newspack_salesforce_order_error',
					__( 'Valid Order ID required.', 'newspack' )
				);
			}
		}

		$contact = [];
		$orders  = [];

		// Parse billing contact info from WooCommerce.
		$contact['Email']         = $order->get_billing_email();
		$contact['FirstName']     = $order->get_billing_first_name();
		$contact['LastName']      = $order->get_billing_last_name();
		$contact['HomePhone']     = $order->get_billing_phone();
		$contact['MailingStreet'] = $order->get_billing_address_1();

		$billing_address_2 = $order->get_billing_address_2();
		if ( ! empty( $billing_address_2 ) ) {
			$contact['MailingStreet'] .= "\n" . $billing_address_2;
		}

		$contact['MailingCity']       = $order->get_billing_city();
		$contact['MailingState']      = $order->get_billing_state();
		$contact['MailingPostalCode'] = $order->get_billing_postcode();
		$contact['MailingCountry']    = $order->get_billing_country();

		foreach ( $order->get_items() as $item_id => $item ) {
			$item_data = [
				'Amount'      => $item->get_total(),
				'CloseDate'   => $order->get_date_created()->date( 'Y-m-d' ),
				'Description' => 'WooCommerce Order Number: ' . $order->get_id(),
				'Name'        => $item->get_name(),
				'StageName'   => 'Closed Won',
			];

			if ( ! empty( $lead_source ) ) {
				$item_data['LeadSource'] = $lead_source;
			}

			$orders[] = $item_data;
		}

		return [
			'contact' => $contact,
			'orders'  => $orders,
		];
	}

	/**
	 * Look up existing Contact records by email address.
	 *
	 * @param string $email Email address of the contact.
	 * @return array Array of found records with matching email attributes.
	 */
	private static function get_contacts_by_email( $email ) {
		$query    = [
			'q' => "SELECT Id, FirstName, LastName, Description FROM Contact WHERE Email = '" . $email . "'",
		];
		$endpoint = '/services/data/v48.0/query?' . http_build_query( $query );
		$response = self::build_request( $endpoint );

		if ( is_wp_error( $response ) ) {
			return $response;
		}

		return json_decode( $response['body'] );
	}

	/**
	 * Given a parsed order object, look up existing Opportunities in Salesforce with a matching order ID.
	 *
	 * Because we store the order IDs in the Description field, which isn't queryable in SOQL,
	 * we need to get all opportunities that might match and then iterate through the results
	 * to find the one with a matching ID in the Description field, if any.
	 *
	 * @param int        $order_id Order ID to look up.
	 * @param array|null $order_item Order data as parsed by the parse_wc_order_data method.
	 *                               Will use the order's first line item if not passed.
	 *
	 * @return string|boolean Matching opportunity ID, or false if none.
	 */
	private static function get_opportunity_by_order_id( $order_id, $order_item = null ) {
		if ( null === $order_item ) {
			$order_details = self::parse_wc_order_data( \wc_get_order( $order_id ) );
			$order_item    = reset( $order_details['orders'] );
		}

		// If the order has opportunity IDs saved in post meta, query using those IDs.
		// Otherwise, we'll have to query by matching order details.
		$opportunities = get_post_meta( $order_id, 'newspack_salesforce_opportunities', true );
		if ( is_array( $opportunities ) ) {
			$opportunities = array_map(
				function( $opportunity_id ) {
					return "'$opportunity_id'";
				},
				$opportunities
			);
		}

		$opportunity_ids = is_array( $opportunities ) && ! empty( $opportunities ) ? implode( ',', $opportunities ) : false;

		$name        = $order_item['Name'];
		$amount      = $order_item['Amount'];
		$description = $order_item['Description'];
		$close_date  = $order_item['CloseDate'];
		$query       = $opportunity_ids ?
			[ 'q' => "SELECT Id, Description FROM Opportunity WHERE Id IN ($opportunity_ids)" ] :
			[ 'q' => "SELECT Id, Description FROM Opportunity WHERE Name = '$name' AND Amount = $amount AND CloseDate = $close_date" ];
		$endpoint    = 'services/data/v48.0/query?' . http_build_query( $query );
		$response    = self::build_request( $endpoint );

		if ( is_wp_error( $response ) ) {
			return $response;
		}

		$results = json_decode( $response['body'] );
		if ( 0 === $results->totalSize ) { // phpcs:ignore WordPress.NamingConventions.ValidVariableName.UsedPropertyNotSnakeCase
			return false;
		}

		$matching_id = array_reduce(
			$results->records,
			function( $acc, $result ) use ( $description ) {
				if ( $description === $result->Description ) { // phpcs:ignore WordPress.NamingConventions.ValidVariableName.UsedPropertyNotSnakeCase
					$acc = $result->Id; // phpcs:ignore WordPress.NamingConventions.ValidVariableName.UsedPropertyNotSnakeCase
				}
				return $acc;
			},
			false
		);

		return $matching_id;
	}

	/**
	 * Update an existing Contact record by Id with the given data.
	 *
	 * @param array $id Unique ID of the record to update in Salesforce.
	 * @param array $data Attributes and values to update in Salesforce.
	 * @return int Response code of the update request.
	 */
	private static function update_contact( $id, $data ) {
		$endpoint = '/services/data/v48.0/sobjects/Contact/' . $id;
		return self::build_request( $endpoint, 'PATCH', $data );
	}

	/**
	 * Create a new contact record in Salesforce.
	 *
	 * @param array $data Data to use in creating the new contact. Keys must be valid Salesforce field names.
	 * @return array|WP_Error Response from Salesforce API.
	 */
	private static function create_contact( $data ) {
		$endpoint = '/services/data/v48.0/sobjects/Contact/';
		$response = self::build_request( $endpoint, 'POST', $data );

		if ( is_wp_error( $response ) ) {
			return $response;
		}

		return json_decode( $response['body'] );
	}

	/**
	 * Get available fields for sObject type in Salesforce.
	 * This will let us know whether the Salesforce instance has certain fields that can be set.
	 *
	 * @param string $sobject_name Name of the Salesforce sObject type to look up.
	 * @return array|WP_Error Response from Salesforce API.
	 */
	private static function describe_sobject( $sobject_name = null ) {
		$endpoint = '/services/data/v48.0/sobjects/' . $sobject_name . '/describe';
		$response = self::build_request( $endpoint );

		if ( is_wp_error( $response ) ) {
			return $response;
		}

		return json_decode( $response['body'] );
	}

	/**
	 * Does the given sObject type have the given field name?
	 *
	 * @param string $field_name   Name of the field.
	 * @param string $sobject_name Name of the Salesforce sObject to check for the field.
	 * @return boolean Whether or not the field exists.
	 */
	private static function has_field( $field_name = null, $sobject_name = null ) {
		$has_field = false;

		if ( empty( $field_name ) || empty( $sobject_name ) ) {
			return $has_field;
		}
		$sobject = self::describe_sobject( $sobject_name );

		if ( is_wp_error( $sobject ) || ! is_array( $sobject->fields ) ) {
			return $has_field;
		}

		$primary_content_field = array_filter(
			$sobject->fields,
			function( $field ) use ( $field_name ) {
				return $field_name === $field->name;
			}
		);

		if ( count( $primary_content_field ) > 0 ) {
			$has_field = true;
		}

		return $has_field;
	}

	/**
	 * Update an existing Opportunity record by Id with the given data.
	 * Only the CloseDate and primary contact (if email is changed) will be updated.
	 *
	 * @param array $id Unique ID of the record to update in Salesforce.
	 * @param array $data Attributes and values to update in Salesforce.
	 * @return int Response code of the update request.
	 */
	private static function update_opportunity( $id, $data ) {
		$endpoint = '/services/data/v48.0/sobjects/Opportunity/' . $id;
		return self::build_request( $endpoint, 'PATCH', $data );
	}

	/**
	 * Create a new opportunity record in Salesforce.
	 *
	 * @param array $data Data to use in creating the new opportunity. Keys must be valid Salesforce field names.
	 * @return array|WP_Error Response from Salesforce API.
	 */
	private static function create_opportunity( $data ) {
		$endpoint = '/services/data/v48.0/sobjects/Opportunity/';
		$response = self::build_request( $endpoint, 'POST', $data );

		if ( is_wp_error( $response ) ) {
			return $response;
		}

		return json_decode( $response['body'] );
	}

	/**
	 * Create a new opportunity contact role record in Salesforce.
	 * This intermediate object type creates a relationship between the given contact and opportunity.
	 *
	 * @param string $opportunity_id Unique ID for the opportunity to link.
	 * @param string $contact_id Unique ID for the contact to link.
	 * @return array|WP_Error Response from Salesforce API.
	 */
	private static function create_opportunity_contact_role( $opportunity_id, $contact_id ) {
		$endpoint = '/services/data/v48.0/sobjects/OpportunityContactRole/';
		$data     = [
			'ContactId'     => $contact_id,
			'IsPrimary'     => true,
			'OpportunityId' => $opportunity_id,
			'Role'          => 'Hard Credit',
		];
		$response = self::build_request( $endpoint, 'POST', $data );

		if ( is_wp_error( $response ) ) {
			return $response;
		}

		return json_decode( $response['body'] );
	}

	/**
	 * Get a new Salesforce token using a valid refresh token.
	 *
	 * @return string The new access token.
	 */
	private static function refresh_salesforce_token() {
		$settings = self::get_salesforce_settings();

		// Must have a valid API key and secret.
		if ( empty( $settings['client_id'] ) || empty( $settings['client_secret'] ) ) {
			return new \WP_Error(
				'newspack_salesforce_invalid_credentials',
				__( 'Invalid Consumer Key or Secret.', 'newspack' )
			);
		}

		// Must have a valid refresh token.
		if ( empty( $settings['refresh_token'] ) ) {
			return new \WP_Error(
				'newspack_salesforce_invalid_connection',
				__( 'Invalid refresh token.', 'newspack' )
			);
		}

		// Hit Salesforce OAuth endpoint to request API tokens.
		$salesforce_response = wp_safe_remote_post(
			'https://login.salesforce.com/services/oauth2/token?' . http_build_query(
				[
					'client_id'     => $settings['client_id'],
					'client_secret' => $settings['client_secret'],
					'refresh_token' => $settings['refresh_token'],
					'grant_type'    => 'refresh_token',
					'format'        => 'json',
				]
			),
			[
				'timeout' => 30, // phpcs:ignore WordPressVIPMinimum.Performance.RemoteRequestTimeout.timeout_timeout
			]
		);

		$response_body = json_decode( $salesforce_response['body'] );

		if ( ! empty( $response_body->access_token ) ) {

			// Save tokens.
			$update_response = self::set_salesforce_settings(
				[
					'access_token' => $response_body->access_token,
				]
			);

			return $response_body->access_token;
		}
	}

	/**
	 * Use WC order actions metabox to display the sync status of this order.
	 *
	 * @param int $order_id ID of the order being edited.
	 */
	public static function wc_order_show_sync_status( $order_id ) {
		if ( ! self::is_connected() ) {
			return;
		}
		?>
		<li class="wide" style="padding-bottom: 1em">
			<h4 style="margin-bottom: 0.5em;margin-top: 0"><?php echo esc_html__( 'Salesforce sync status', 'newspack' ); ?></h4>
			<mark id="newspack-salesforce-sync-status" class="order-status"><span><?php echo esc_html__( 'Fetching…', 'newspack' ); ?></span></mark>
		</li>
		<?php
	}

	/**
	 * Add an action to the WooCommerce order admin page to manually sync orders to Salesforce.
	 *
	 * @param array $actions Associative array of order actions.
	 *
	 * @return array Filtered array of order actions.
	 */
	public static function wc_order_manual_sync( $actions ) {
		if ( self::is_connected() ) {
			$actions['newspack_sync_order_to_salesforce'] = __( 'Sync order to Salesforce', 'newspack' );
		}

		return $actions;
	}

	/**
	 * Handler to manually sync an order from the WC order admin screen.
	 *
	 * @param WC_Order $order Order being edited in the WP dashboard.
	 */
	public static function wc_order_manual_sync_action( $order ) {
		$response = self::sync_salesforce( $order );

		// Add a note on sync failure.
		if ( is_wp_error( $response ) ) {
			$order->add_order_note(
				sprintf(
					// Translators: Note added to order when sync is unsuccessful.
					__( 'Error syncing order to Salesforce. %s' ),
					$response->get_error_message()
				)
			);
		} else {
			$order->add_order_note( __( 'Order successfully synced to Salesforce.', 'newspack' ) );
		}
	}

	/**
	 * Save the synced opportunity IDs as post meta on the given order.
	 *
	 * @param int   $order_id Order ID.
	 * @param array $opportunities Array of Opportunity IDs from Salesforce.
	 */
	private static function save_opportunity_ids( $order_id, $opportunities ) {
		update_post_meta( $order_id, 'newspack_salesforce_opportunities', $opportunities );
	}
}

Salesforce::init();<|MERGE_RESOLUTION|>--- conflicted
+++ resolved
@@ -42,30 +42,10 @@
 	 */
 	public static function init() {
 		add_action( 'rest_api_init', [ __CLASS__, 'register_api_endpoints' ] );
-<<<<<<< HEAD
-		add_filter( 'woocommerce_subscriptions_is_duplicate_site', [ __CLASS__, 'check_duplicate_site_status' ], 999 );
-	}
-
-	/**
-	 * Uses WooCommerce Subscription's check to determine whether this site is a duplicate/clone site.
-	 * https://github.com/woocommerce/woocommerce-subscriptions/blob/master/woocommerce-subscriptions.php#L1132
-	 *
-	 * @param boolean $is_duplicate True if the site is a duplicate site, false if the site is the production site.
-	 *
-	 * @return boolean The filtered value.
-	 */
-	public static function check_duplicate_site_status( $is_duplicate ) {
-		if ( $is_duplicate ) {
-			self::$is_duplicate_site = true;
-		}
-
-		return $is_duplicate;
-=======
 		add_action( 'admin_enqueue_scripts', [ __CLASS__, 'register_admin_scripts' ] );
 		add_action( 'woocommerce_order_actions_start', [ __CLASS__, 'wc_order_show_sync_status' ] );
 		add_filter( 'woocommerce_order_actions', [ __CLASS__, 'wc_order_manual_sync' ] );
 		add_action( 'woocommerce_order_action_newspack_sync_order_to_salesforce', [ __CLASS__, 'wc_order_manual_sync_action' ] );
->>>>>>> be8a0626
 	}
 
 	/**
@@ -535,18 +515,6 @@
 	 * @return WP_REST_Response|WP_Error The response from Salesforce, or WP_Error.
 	 */
 	public static function api_sync_salesforce( $request ) {
-<<<<<<< HEAD
-		// Bail early if we're not on a production site.
-		if ( self::$is_duplicate_site ) {
-			return new \WP_Error(
-				'newspack_salesforce_duplicate_site',
-				__( 'This site is a staging or development clone. Third-party syncs will not be processed.', 'newspack' )
-			);
-		}
-
-		$args          = $request->get_params();
-		$order_details = self::parse_wc_order_data( $args );
-=======
 		$args     = $request->get_params();
 		$response = self::sync_salesforce( $args );
 		$order_id = isset( $args['id'] ) ? $args['id'] : 0;
@@ -594,7 +562,6 @@
 	private static function sync_salesforce( $order ) {
 		$order_id      = is_a( $order, 'WC_Order' ) ? $order->get_id() : $order['id'];
 		$order_details = self::parse_wc_order_data( $order );
->>>>>>> be8a0626
 
 		if ( empty( $order_details ) ) {
 			return \rest_ensure_response(
