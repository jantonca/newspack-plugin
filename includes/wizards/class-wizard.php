<?php
/**
 * Common functionality for admin wizards.
 *
 * @package Newspack
 */

namespace Newspack;

defined( 'ABSPATH' ) || exit;

/**
 * Common functionality for admin wizards. Override this class.
 */
abstract class Wizard {

	/**
	 * The slug of this wizard. Override this.
	 *
	 * @var string
	 */
	protected $slug = '';

	/**
	 * The capability required to access this wizard.
	 *
	 * @var string
	 */
	protected $capability = 'manage_options';

	/**
	 * Whether the wizard should be displayed in the Newspack submenu.
	 * 
	 * @var bool.
	 */
	protected $hidden = true;

	/**
	 * Initialize.
	 */
	public function __construct() {
		add_action( 'admin_menu', [ $this, 'add_page' ] );
		add_action( 'admin_enqueue_scripts', [ $this, 'enqueue_scripts_and_styles' ] );

		if ( $this->hidden ) {
			add_action( 'admin_head', array( $this, 'hide_from_menus' ) );
		}
	}

	/**
	 * Add an admin page for the wizard to live on.
	 */
	public function add_page() {
		add_submenu_page( 'newspack', $this->get_name(), $this->get_name(), $this->capability, $this->slug, [ $this, 'render_wizard' ] );
	}

	/**
	 * Render the container for the wizard.
	 */
	public function render_wizard() {
		?>
		<div class="newspack-wizard" id="<?php echo esc_attr( $this->slug ); ?>">
		</div>
		<?php
	}

	/**
	 * Load up common JS/CSS for wizards.
	 */
	public function enqueue_scripts_and_styles() {
		if ( filter_input( INPUT_GET, 'page', FILTER_SANITIZE_STRING ) !== $this->slug ) {
			return;
		}
	}

	/**
	 * Check capabilities for using API.
	 *
	 * @param WP_REST_Request $request API request object.
	 * @return bool|WP_Error
	 */
	public function api_permissions_check( $request ) {
		if ( ! current_user_can( $this->capability ) ) {
			return new \WP_Error(
				'newspack_rest_forbidden',
				esc_html__( 'You cannot use this resource.', 'newspack' ),
				[
					'status' => 403,
				]
			);
		}
		return true;
	}

	/**
<<<<<<< HEAD
	 * Hide menu items from view so the pages exist, but the menu items do not.
	 */
	public function hide_from_menus() {
		global $submenu;

		$newspack_menu = $submenu['newspack'];
		foreach ( $newspack_menu as $key => $menu_item ) {
			if ( $menu_item[2] === $this->slug ) {
				unset( $submenu['newspack'][ $key ] );
			}
		}
	}

	/**
	 * Get the URL for this wizard.
	 *
	 * @return string
	 */
	public function get_url() {
		return admin_url( 'admin.php?page=' . $this->slug );
	}

	/**
	 * Whether this wizard has been completed.
	 *
	 * @todo This needs to actually handle completion.
	 * @return bool
	 */
	public function is_completed() {
		return false;
	}

	/**
	 * Get this wizard's name.
	 *
	 * @return string The wizard name.
	 */
	abstract public function get_name();

	/**
	 * Get the description of this wizard.
	 *
	 * @return string The wizard description.
	 */
	abstract public function get_description();

	/**
	 * Get the duration of this wizard.
	 *
	 * @return string A description of the expected duration (e.g. '10 minutes').
	 */
	abstract public function get_length();
=======
	 * Check whether a value is not empty.
	 * Intended for use as a `validate_callback` when registering API endpoints.
	 *
	 * @param mixed $value A param value.
	 * @return bool
	 */
	public function api_validate_not_empty( $value ) {
		if ( is_string( $value ) ) {
			$value = trim( $value );
		}

		return ! empty( $value );
	}
>>>>>>> cd52fe7b
}<|MERGE_RESOLUTION|>--- conflicted
+++ resolved
@@ -93,7 +93,21 @@
 	}
 
 	/**
-<<<<<<< HEAD
+	 * Check whether a value is not empty.
+	 * Intended for use as a `validate_callback` when registering API endpoints.
+	 *
+	 * @param mixed $value A param value.
+	 * @return bool
+	 */
+	public function api_validate_not_empty( $value ) {
+		if ( is_string( $value ) ) {
+			$value = trim( $value );
+		}
+
+		return ! empty( $value );
+	}
+
+	/**
 	 * Hide menu items from view so the pages exist, but the menu items do not.
 	 */
 	public function hide_from_menus() {
@@ -146,19 +160,4 @@
 	 * @return string A description of the expected duration (e.g. '10 minutes').
 	 */
 	abstract public function get_length();
-=======
-	 * Check whether a value is not empty.
-	 * Intended for use as a `validate_callback` when registering API endpoints.
-	 *
-	 * @param mixed $value A param value.
-	 * @return bool
-	 */
-	public function api_validate_not_empty( $value ) {
-		if ( is_string( $value ) ) {
-			$value = trim( $value );
-		}
-
-		return ! empty( $value );
-	}
->>>>>>> cd52fe7b
 }