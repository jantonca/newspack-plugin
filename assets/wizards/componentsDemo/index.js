/**
 * "Components Demo" Wizard.
 */

/**
 * WordPress dependencies
 */
import { Component, Fragment, render } from '@wordpress/element';
import { __ } from '@wordpress/i18n';
import { Spinner } from '@wordpress/components';

/**
 * Internal dependencies
 */
import {
	ActionCard,
	ImageUpload,
	CheckboxControl,
	Card,
	Button,
	FormattedHeader,
	Handoff,
	NewspackLogo,
	TextControl,
	PluginInstaller,
	ProgressBar,
	Checklist,
	Task,
	SelectControl,
	Modal,
	Grid,
	ToggleGroup,
} from '../../components/src';
import './style.scss';

/**
 * Components demo for example purposes.
 */
class ComponentsDemo extends Component {
	/**
	 * constructor. Demo of how the parent interacts with the components, and controls their values.
	 */
	constructor() {
		super( ...arguments );
		this.state = {
			checklistProgress: 0,
			inputTextValue1: 'Input value',
			inputTextValue2: '',
			inputNumValue: 0,
			image: null,
			selectValue1: '2nd',
			selectValue2: '',
			modalShown: false,
			showPluginInstallerWithProgressBar: false,
			toggleGroupChecked: false,
		};
	}

	performCheckListItem = index => {
		const { checklistProgress } = this.state;
		console.log( 'Perform checklist item: ' + index );
		this.setState( { checklistProgress: Math.max( checklistProgress, index + 1 ) } );
	};

	dismissCheckListItem = index => {
		const { checklistProgress } = this.state;
		console.log( 'Skip checklist item: ' + index );
		this.setState( { checklistProgress: Math.max( checklistProgress, index + 1 ) } );
	};

	/**
	 * Render the example stub.
	 */
	render() {
		const {
			checklistProgress,
			inputTextValue1,
			inputTextValue2,
			inputNumValue,
			selectValue1,
			selectValue2,
			modalShown,
			showPluginInstallerWithProgressBar,
			actionCardToggleChecked,
			toggleGroupChecked
		} = this.state;

		return (
			<Fragment>
				<NewspackLogo width="250" className="newspack-components-demo_logo" />
				<FormattedHeader
					headerText={ __( 'Newspack Components' ) }
					subHeaderText={ __( 'Temporary demo of Newspack components' ) }
				/>
				<Grid>
					<Card>
<<<<<<< HEAD
=======
						<ToggleGroup
							title={ __( 'Example Toggle Group' ) }
							description={ __( 'This is the description of a toggle group.' ) }
							checked={ toggleGroupChecked }
							onChange={ checked => this.setState( { toggleGroupChecked: checked } ) }
						>
							<p>{ __( 'This is the content of the toggle group' ) }</p>
						</ToggleGroup>
					</Card>
					<Card>
>>>>>>> 864f5b06
						<FormattedHeader headerText={ __( 'Handoff Buttons' ) } />
						<Handoff
							className="is-centered"
							modalTitle="Manage AMP"
							modalBody="Click to go to the AMP dashboard. There will be a notification bar at the top with a link to return to Newspack."
							plugin="amp"
						/>
						<Handoff className="is-centered" plugin="jetpack" />
						<Handoff className="is-centered" plugin="google-site-kit" />
						<Handoff className="is-centered" plugin="woocommerce" />
						<Handoff
							className="is-centered"
							plugin="wordpress-seo"
							isPrimary
							editLink="/wp-admin/admin.php?page=wpseo_dashboard#top#features"
						>
							{ __( 'Specific Yoast Page' ) }
						</Handoff>
					</Card>
					<Card>
						<FormattedHeader headerText={ __( 'Notice/Modal' ) } />
						<Button
							className="is-centered"
							isTertiary
							onClick={ () => this.setState( { modalShown: true } ) }
						>
							{ __( 'Open modal' ) }
						</Button>
						{ modalShown && (
							<Modal
								title="This is the modal title"
								onRequestClose={ () => this.setState( { modalShown: false } ) }
							>
								<p>
									{ __(
										'Based on industry research, we advise to test the modal component, and continuing this sentence so we can see how the text wraps is one good way of doing that.'
									) }
								</p>
								<Button isPrimary onClick={ () => this.setState( { modalShown: false } ) }>
									{ __( 'Dismiss' ) }
								</Button>
								<Button isDefault onClick={ () => this.setState( { modalShown: false } ) }>
									{ __( 'Also dismiss' ) }
								</Button>
							</Modal>
						) }
					</Card>
					<Card>
						<FormattedHeader headerText={ __( 'Plugin installer: Progress Bar' ) } />
						<Button
							onClick={ () => this.setState( { showPluginInstallerWithProgressBar: true } ) }
							className="is-centered"
							isPrimary
						>
							{ __( 'Show Plugin Installer w/Progress Bar' ) }
						</Button>
						{ showPluginInstallerWithProgressBar && (
							<PluginInstaller
								plugins={ [ 'woocommerce', 'amp', 'wordpress-seo', 'google-site-kit' ] }
								asProgressBar
							/>
						) }
					</Card>
					<Card noBackground>
						<FormattedHeader headerText={ __( 'Plugin installer' ) } />
						<PluginInstaller
							plugins={ [
								'woocommerce',
								'amp',
								'wordpress-seo',
								'google-site-kit',
								'woocommerce-subscriptions',
								'fake-plugin',
							] }
							canUninstall
							onStatus={ ( { complete, pluginInfo } ) => {
								console.log(
									complete
										? 'All plugins installed successfully'
										: 'Plugin installation incomplete',
									pluginInfo
								);
							} }
						/>
					</Card>
					<Card noBackground>
						<PluginInstaller
							plugins={ [ 'woocommerce', 'amp', 'wordpress-seo' ] }
							onStatus={ ( { complete, pluginInfo } ) => {
								console.log(
									complete
										? 'All plugins installed successfully'
										: 'Plugin installation incomplete',
									pluginInfo
								);
							} }
						/>
					</Card>
					<FormattedHeader headerText={ __( 'Action cards' ) } />
					<ActionCard
						title="Example One"
						description="Has an action button."
						actionText="Install"
						onClick={ () => {
							console.log( 'Install clicked' );
						} }
					/>
					<ActionCard
						title="Example Two"
						description="Has action button and secondary button (visible on hover)."
						actionText={ __( 'Edit' ) }
						secondaryActionText={ __( 'Delete' ) }
						onClick={ () => {
							console.log( 'Edit clicked' );
						} }
						onSecondaryActionClick={ () => {
							console.log( 'Delete clicked' );
						} }
					/>
					<ActionCard
						title="Example Three"
						description="Waiting/in-progress state, no action button."
						actionText="Installing..."
						isWaiting
					/>
					<ActionCard
						title="Example Four"
						description="Error notification"
						actionText="Install"
						onClick={ () => {
							console.log( 'Install clicked' );
						} }
						notification={
							<Fragment>
								Plugin cannot be installed <a href="#">Retry</a> | <a href="#">Documentation</a>
							</Fragment>
						}
						notificationLevel="error"
					/>
					<ActionCard
						title="Example Five"
						description="Warning notification, action button"
						notification={
							<Fragment>
								There is a new version available. <a href="#">View details</a> or{' '}
								<a href="#">update now</a>
							</Fragment>
						}
						notificationLevel="warning"
					/>
					<ActionCard
						title="Example Six"
						description="Static text, no button"
						actionText="Active"
					/>
					<ActionCard
						title="Example Seven"
						description="Static text, secondary action button."
						actionText="Active"
						secondaryActionText={ __( 'Delete' ) }
						onSecondaryActionClick={ () => {
							console.log( 'Delete clicked' );
						} }
					/>
					<ActionCard
						title="Example Eight"
						description="Image with link and action button."
						actionText="Set Up"
						onClick={ () => {
							console.log( 'Set Up' );
						} }
						image="//s1.wp.com/wp-content/themes/h4/landing/marketing/pages/hp-jan-2019/media/man-with-shadow.jpg"
						imageLink="https://wordpress.com"
					/>
					<ActionCard
						title="Example Nine"
						description="Action Card with Toggle Control."
						actionText={ actionCardToggleChecked && "Set Up" }
						onClick={ () => {
							console.log( 'Set Up' );
						} }
						toggleOnChange={ checked => this.setState( { actionCardToggleChecked: checked } ) }
						toggleChecked={ actionCardToggleChecked }
					/>
					<FormattedHeader headerText={ __( 'Checklist' ) } />
					<Checklist progressBarText={ __( 'Your setup list' ) } className="muriel-grid-item">
						<Task
							title={ __( 'Set up membership' ) }
							description={ __(
								"Optimize your site for search engines and social media by taking advantage of our SEO tools. We'll walk you through important SEO strategies to get more exposure for your business."
							) }
							buttonText={ __( 'Do it' ) }
							completedTitle={ __( 'All set!' ) }
							active={ checklistProgress === 0 }
							completed={ checklistProgress > 0 }
							onClick={ () => this.performCheckListItem( 0 ) }
							onDismiss={ () => this.dismissCheckListItem( 0 ) }
						/>
						<Task
							title={ __( 'Set up your paywall' ) }
							description={ __(
								"Optimize your site for search engines and social media by taking advantage of our SEO tools. We'll walk you through important SEO strategies to get more exposure for your business."
							) }
							buttonText={ __( 'Do it' ) }
							completedTitle={ __( 'All set!' ) }
							active={ checklistProgress === 1 }
							completed={ checklistProgress > 1 }
							onClick={ () => this.performCheckListItem( 1 ) }
							onDismiss={ () => this.dismissCheckListItem( 1 ) }
						/>
						<Task
							title={ __( 'Customize your donations page' ) }
							description={ __(
								"Optimize your site for search engines and social media by taking advantage of our SEO tools. We'll walk you through important SEO strategies to get more exposure for your business."
							) }
							buttonText={ __( 'Do it' ) }
							completedTitle={ __( 'All set!' ) }
							active={ checklistProgress === 2 }
							completed={ checklistProgress > 2 }
							onClick={ () => this.performCheckListItem( 2 ) }
							onDismiss={ () => this.dismissCheckListItem( 2 ) }
						/>
						<Task
							title={ __( 'Setup Call to Action block' ) }
							description={ __(
								"Optimize your site for search engines and social media by taking advantage of our SEO tools. We'll walk you through important SEO strategies to get more exposure for your business."
							) }
							buttonText={ __( 'Do it' ) }
							completedTitle={ __( 'All set!' ) }
							active={ checklistProgress === 3 }
							completed={ checklistProgress > 3 }
							onClick={ () => this.performCheckListItem( 3 ) }
							onDismiss={ () => this.dismissCheckListItem( 3 ) }
						/>
					</Checklist>
					<Card>
						<FormattedHeader headerText={ __( 'Checkboxes' ) } />
						<CheckboxControl
							label={ __( 'Checkbox is tested?' ) }
							onChange={ function() {
								console.log( "Yep, it's tested" );
							} }
						/>
						<CheckboxControl
							label={ __( 'Checkbox w/Tooltip' ) }
							onChange={ function() {
								console.log( "Yep, it's tested" );
							} }
							tooltip="This is tooltip text"
						/>
						<CheckboxControl
							label={ __( 'Checkbox w/Help' ) }
							onChange={ function() {
								console.log( "Yep, it's tested" );
							} }
							help="This is help text"
						/>
					</Card>
					<Card>
						<FormattedHeader headerText={ __( 'Image Uploader' ) } />
						<ImageUpload
							image={ this.state.image }
							onChange={ image => {
								this.setState( { image } );
								console.log( 'Image:' );
								console.log( image );
							} }
						/>
					</Card>
					<Card>
						<FormattedHeader headerText={ __( 'Text Inputs' ) } />
						<TextControl
							label={ __( 'Text Input with value' ) }
							value={ inputTextValue1 }
							onChange={ value => this.setState( { inputTextValue1: value } ) }
						/>
						<TextControl
							label={ __( 'Text Input empty' ) }
							value={ inputTextValue2 }
							onChange={ value => this.setState( { inputTextValue2: value } ) }
						/>
						<TextControl
							type="number"
							label={ __( 'Number Input' ) }
							value={ inputNumValue }
							onChange={ value => this.setState( { inputNumValue: value } ) }
						/>
						<TextControl label={ __( 'Text Input disabled' ) } disabled />
					</Card>
					<Card>
						<FormattedHeader headerText={ __( 'Progress bar' ) } />
						<ProgressBar completed="2" total="3" />
						<ProgressBar completed="2" total="5" label={ __( 'Progress made' ) } />
						<ProgressBar completed="0" total="5" displayFraction />
						<ProgressBar completed="3" total="8" label={ __( 'Progress made' ) } displayFraction />
					</Card>
					<Card>
						<FormattedHeader headerText="Select dropdowns" />
						<SelectControl
							label={ __( 'Label for Select with a preselection' ) }
							value={ selectValue1 }
							options={ [
								{ value: '', label: __( '- Select -' ), disabled: true },
								{ value: '1st', label: __( 'First' ) },
								{ value: '2nd', label: __( 'Second' ) },
								{ value: '3rd', label: __( 'Third' ) },
							] }
							value={ selectValue1 }
							onChange={ value => this.setState( { selectValue1: value } ) }
						/>
						<SelectControl
							label={ __( 'Label for Select with no preselection' ) }
							value={ selectValue2 }
							options={ [
								{ value: '', label: __( '- Select -' ), disabled: true },
								{ value: '1st', label: __( 'First' ) },
								{ value: '2nd', label: __( 'Second' ) },
								{ value: '3rd', label: __( 'Third' ) },
							] }
							onChange={ value => this.setState( { selectValue2: value } ) }
						/>
						<SelectControl
							label={ __( 'Label for disabled Select' ) }
							disabled
							options={ [
								{ value: '', label: __( '- Select -' ), disabled: true },
								{ value: '1st', label: __( 'First' ) },
								{ value: '2nd', label: __( 'Second' ) },
								{ value: '3rd', label: __( 'Third' ) },
							] }
						/>
					</Card>
					<Card>
						<FormattedHeader headerText="Buttons" />
						<Button isPrimary className="is-centered">
							Continue
						</Button>
						<Button isDefault className="is-centered">
							Continue
						</Button>
						<Button isTertiary className="is-centered">
							Continue
						</Button>
						<Button isPrimary>Continue</Button>
						<Button isDefault>Continue</Button>
						<Button isTertiary>Continue</Button>
					</Card>
				</Grid>
			</Fragment>
		);
	}
}

render( <ComponentsDemo />, document.getElementById( 'newspack-components-demo' ) );<|MERGE_RESOLUTION|>--- conflicted
+++ resolved
@@ -94,8 +94,6 @@
 				/>
 				<Grid>
 					<Card>
-<<<<<<< HEAD
-=======
 						<ToggleGroup
 							title={ __( 'Example Toggle Group' ) }
 							description={ __( 'This is the description of a toggle group.' ) }
@@ -106,7 +104,6 @@
 						</ToggleGroup>
 					</Card>
 					<Card>
->>>>>>> 864f5b06
 						<FormattedHeader headerText={ __( 'Handoff Buttons' ) } />
 						<Handoff
 							className="is-centered"
