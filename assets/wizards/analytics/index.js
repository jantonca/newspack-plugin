/**
 * Analytics
 */

/**
 * WordPress dependencies.
 */
import { Component, render, Fragment, createElement } from '@wordpress/element';
import { __ } from '@wordpress/i18n';

/**
 * Material UI dependencies.
 */
import HeaderIcon from '@material-ui/icons/TrendingUp';

/**
 * Internal dependencies.
 */
import { withWizard } from '../../components/src';
import Router from '../../components/src/proxied-imports/router';
import { Intro } from './views';

const { HashRouter, Redirect, Route, Switch } = Router;

class AnalyticsWizard extends Component {
	/**
	 * Render
	 */
	render() {
		const { pluginRequirements } = this.props;
		return (
			<Fragment>
				<HashRouter hashType="slash">
					<Switch>
						{ pluginRequirements }
						<Route
							path="/"
							exact
							render={ () => (
								<Intro
									headerIcon={ <HeaderIcon /> }
									headerText={ __( 'Analytics', 'newspack' ) }
<<<<<<< HEAD
									subHeaderText={ __( 'Track traffic and activity') }
=======
									subHeaderText={ __( 'Track traffic and activity' ) }
									buttonText={ __( 'Back to dashboard' ) }
									buttonAction={ window && window.newspack_urls.dashboard }
>>>>>>> b4828c83
								/>
							) }
						/>
						<Redirect to="/" />
					</Switch>
				</HashRouter>
			</Fragment>
		);
	}
}

render(
	createElement( withWizard( AnalyticsWizard, [ 'google-site-kit' ] ) ),
	document.getElementById( 'newspack-analytics-wizard' )
);<|MERGE_RESOLUTION|>--- conflicted
+++ resolved
@@ -40,13 +40,7 @@
 								<Intro
 									headerIcon={ <HeaderIcon /> }
 									headerText={ __( 'Analytics', 'newspack' ) }
-<<<<<<< HEAD
 									subHeaderText={ __( 'Track traffic and activity') }
-=======
-									subHeaderText={ __( 'Track traffic and activity' ) }
-									buttonText={ __( 'Back to dashboard' ) }
-									buttonAction={ window && window.newspack_urls.dashboard }
->>>>>>> b4828c83
 								/>
 							) }
 						/>
