import '../../shared/js/public-path';

/**
 * Advertising
 */

/**
 * WordPress dependencies.
 */
import { Component, render, Fragment, createElement } from '@wordpress/element';
import { __ } from '@wordpress/i18n';

/**
 * Internal dependencies.
 */
import { withWizard } from '../../components/src';
import Router from '../../components/src/proxied-imports/router';
<<<<<<< HEAD
import { GAM, AdUnit, AdUnits, Orders, Placements, Services, Suppression } from './views';
=======
import { AdUnit, AdUnits, Placements, Services, Suppression } from './views';
import { DEFAULT_SIZES as adUnitSizes } from './components/ad-unit-size-control';
>>>>>>> caf81a28
import './style.scss';

const { HashRouter, Redirect, Route, Switch } = Router;
const CREATE_ID_PARAM = 'create';

class AdvertisingWizard extends Component {
	/**
	 * Constructor.
	 */
	constructor() {
		super( ...arguments );
		this.state = {
			advertisingData: {
				adUnits: [],
				orders: [],
				line_items: [],
				placements: {
					global_above_header: {},
					global_below_header: {},
					global_above_footer: {},
					sticky: {},
				},
				services: {
					google_ad_manager: {
						status: {},
					},
					google_adsense: {},
					wordads: {},
				},
				suppression: false,
			},
		};
	}

	/**
	 * wizardReady will be called when all plugin requirements are met.
	 */
	onWizardReady = () => {
		this.fetchAdvertisingData();
	};

	/**
	 * Retrieve advertising data
	 */
	fetchAdvertisingData = ( quiet = false ) => {
		const { setError, wizardApiFetch } = this.props;
		return wizardApiFetch( { path: '/newspack/v1/wizard/advertising', quiet } )
			.then( advertisingData => {
				return new Promise( resolve => {
					this.setState(
						{
							advertisingData: this.prepareData( advertisingData ),
						},
						() => {
							setError();
							resolve( this.state );
						}
					);
				} );
			} )
			.catch( error => {
				setError( error );
			} );
	};

	/**
	 * Toggle advertising service.
	 */
	toggleService( service, enabled ) {
		const { setError, wizardApiFetch } = this.props;
		return wizardApiFetch( {
			path: '/newspack/v1/wizard/advertising/service/' + service,
			method: enabled ? 'POST' : 'DELETE',
			quiet: true,
		} )
			.then( advertisingData => {
				return new Promise( resolve => {
					this.setState(
						{
							advertisingData: this.prepareData( advertisingData ),
						},
						() => {
							setError();
							resolve( this.state );
						}
					);
				} );
			} )
			.catch( error => {
				setError( error );
			} );
	}

	/**
	 * Toggle placement.
	 */
	togglePlacement( placement, enabled ) {
		const { setError, wizardApiFetch } = this.props;
		return wizardApiFetch( {
			path: '/newspack/v1/wizard/advertising/placement/' + placement,
			method: enabled ? 'POST' : 'DELETE',
			quiet: true,
		} )
			.then( advertisingData => {
				return new Promise( resolve => {
					this.setState(
						{
							advertisingData: this.prepareData( advertisingData ),
						},
						() => {
							setError();
							resolve( this.state );
						}
					);
				} );
			} )
			.catch( error => {
				setError( error );
			} );
	}

	/**
	 * Save placement.
	 */
	savePlacement = ( placement, data ) => {
		const { setError, wizardApiFetch } = this.props;
		return new Promise( ( resolve, reject ) => {
			wizardApiFetch( {
				path: '/newspack/v1/wizard/advertising/placement/' + placement,
				method: 'post',
				data: {
					ad_unit: data.adUnit,
					service: data.service,
				},
				quiet: true,
			} )
				.then( advertisingData => {
					this.setState(
						{
							advertisingData: this.prepareData( advertisingData ),
						},
						() => {
							setError();
							resolve( this.state );
						}
					);
				} )
				.catch( error => {
					setError( error ).then( () => reject( error ) );
				} );
		} );
	};

	/**
	 * Update a single ad unit.
	 */
	onAdUnitChange = adUnit => {
		const { advertisingData } = this.state;
		advertisingData.adUnits[ adUnit.id ] = adUnit;
		this.setState( { advertisingData } );
	};

	/**
	 * Save the fields to an ad unit.
	 */
	saveAdUnit( id ) {
		const { setError, wizardApiFetch } = this.props;
		const { adUnits } = this.state.advertisingData;
		return new Promise( ( resolve, reject ) => {
			wizardApiFetch( {
				path: '/newspack/v1/wizard/advertising/ad_unit/' + ( id || 0 ),
				method: 'post',
				data: adUnits[ id ],
				quiet: true,
			} )
				.then( advertisingData => {
					this.setState(
						{
							advertisingData: this.prepareData( advertisingData ),
						},
						() => {
							setError();
							resolve( this.state );
						}
					);
				} )
				.catch( error => {
					setError( error ).then( () => reject( error ) );
				} );
		} );
	}

	/**
	 * Delete an ad unit.
	 *
	 * @param {number} id Ad Unit ID.
	 */
	deleteAdUnit( id ) {
		const { setError, wizardApiFetch } = this.props;
		// eslint-disable-next-line no-alert
		if ( confirm( __( 'Are you sure you want to archive this ad unit?', 'newspack' ) ) ) {
			wizardApiFetch( {
				path: '/newspack/v1/wizard/advertising/ad_unit/' + id,
				method: 'delete',
				quiet: true,
			} )
				.then( advertisingData => {
					this.setState(
						{
							advertisingData: this.prepareData( advertisingData ),
						},
						() => {
							setError();
						}
					);
				} )
				.catch( error => {
					setError( error );
				} );
		}
	}

	/**
	 * Update ad suppression settings.
	 */
	updateAdSuppression( suppressionConfig ) {
		const { setError, wizardApiFetch } = this.props;
		wizardApiFetch( {
			path: '/newspack/v1/wizard/advertising/suppression',
			method: 'post',
			data: { config: suppressionConfig },
			quiet: true,
		} )
			.then( advertisingData => {
				this.setState(
					{
						advertisingData: this.prepareData( advertisingData ),
					},
					setError
				);
			} )
			.catch( setError );
	}

	prepareData = data => {
		return {
			...data,
			orders: data.orders.reduce( ( result, value ) => {
				result[ value.id ] = {
					...value,
					lineItems: data.line_items.filter( item => item.orderId === value.id ),
				};
				return result;
			}, {} ),
			adUnits: data.ad_units.reduce( ( result, value ) => {
				result[ value.id ] = value;
				return result;
			}, {} ),
		};
	};

	/**
	 * Render
	 */
	render() {
		const { advertisingData } = this.state;
		const { pluginRequirements, wizardApiFetch } = this.props;
		const { services, placements, adUnits, orders } = advertisingData;
		const tabs = [
			{
				label: __( 'Ad Providers', 'newspack' ),
				path: '/',
				exact: true,
			},
			{
				label: __( 'Global Settings', 'newspack' ),
				path: '/ad-placements',
			},
			{
				label: __( 'Suppression', 'newspack' ),
				path: '/suppression',
			},
		];
		const adUnitsRedirectPath = services.google_ad_manager?.status?.can_connect
			? '/gam/ad-units'
			: '/gam';
		return (
			<Fragment>
				<HashRouter hashType="slash">
					<Switch>
						{ pluginRequirements }
						<Route
							path="/"
							exact
							render={ () => (
								<Services
									headerText={ __( 'Advertising', 'newspack' ) }
									subHeaderText={ __( 'Monetize your content through advertising', 'newspack' ) }
									services={ services }
									toggleService={ ( service, value ) => this.toggleService( service, value ) }
									tabbedNavigation={ tabs }
								/>
							) }
						/>
						<Route
							path="/ad-placements"
							render={ () => (
								<Placements
									headerText={ __( 'Advertising', 'newspack' ) }
									subHeaderText={ __( 'Monetize your content through advertising', 'newspack' ) }
									placements={ placements }
									adUnits={ adUnits }
									services={ services }
									onChange={ ( placement, data ) => this.savePlacement( placement, data ) }
									togglePlacement={ ( placement, value ) =>
										this.togglePlacement( placement, value )
									}
									tabbedNavigation={ tabs }
								/>
							) }
						/>
						<Route
							path="/gam"
							exact
							render={ () => (
								<GAM
									headerText={ __( 'Google Ad Manager', 'newspack' ) }
									subHeaderText={ __( 'Monetize your content through advertising', 'newspack' ) }
									secondaryButtonText={ __( 'Back to advertising options', 'newspack' ) }
									secondaryButtonAction="#/"
									serviceData={ services.google_ad_manager }
									adUnits={ adUnits }
									wizardApiFetch={ wizardApiFetch }
									fetchAdvertisingData={ this.fetchAdvertisingData }
									onDeleteAdUnit={ id => this.deleteAdUnit( id ) }
									updateAdUnit={ adUnit => {
										this.onAdUnitChange( adUnit );
										this.saveAdUnit( adUnit.id );
									} }
								/>
							) }
						/>
						<Route
							path="/gam/ad-units"
							exact
							render={ () => (
								<AdUnits
									headerText={ __( 'Google Ad Manager - Ad Units', 'newspack' ) }
									subHeaderText={ __( 'Manage your Ad Units inventory', 'newspack' ) }
									adUnits={ adUnits }
									serviceData={ services.google_ad_manager }
									onDelete={ id => this.deleteAdUnit( id ) }
									buttonText={ __( 'Add an ad unit', 'newspack' ) }
									buttonAction={ `#/gam/ad-units/${ CREATE_ID_PARAM }` }
									secondaryButtonText={ __( 'Back to Google Ad Manager', 'newspack' ) }
									secondaryButtonAction="#/gam"
									updateAdUnit={ adUnit => {
										this.onAdUnitChange( adUnit );
										this.saveAdUnit( adUnit.id );
									} }
								/>
							) }
						/>
						<Route
							path={ `/gam/ad-units/${ CREATE_ID_PARAM }` }
							render={ routeProps => (
								<AdUnit
									headerText={ __( 'Add an ad unit', 'newspack' ) }
									subHeaderText={ __(
										'Allows you to place ads on your site through our Ads block',
										'newspack'
									) }
									adUnit={
										adUnits[ 0 ] || {
											id: 0,
											name: '',
											code: '',
											sizes: [ adUnitSizes[ 0 ] ],
											fluid: false,
										}
									}
									service={ 'google_ad_manager' }
									serviceData={ services.google_ad_manager }
									redirectPath={ adUnitsRedirectPath }
									onChange={ this.onAdUnitChange }
									onSave={ id =>
										this.saveAdUnit( id ).then( () => {
											routeProps.history.push( adUnitsRedirectPath );
										} )
									}
								/>
							) }
						/>
						<Route
							path="/gam/ad-units/:id"
							render={ routeProps => {
								const adId = routeProps.match.params.id;
								return (
									<AdUnit
										headerText={ __( 'Edit Ad Unit', 'newspack' ) }
										subHeaderText={ __(
											'Allows you to place ads on your site through our Ads block',
											'newspack'
										) }
										adUnit={ adUnits[ adId ] || {} }
										service={ 'google_ad_manager' }
										serviceData={ services.google_ad_manager }
										redirectPath={ adUnitsRedirectPath }
										onChange={ this.onAdUnitChange }
										onSave={ id =>
											this.saveAdUnit( id ).then( () => {
												routeProps.history.push( adUnitsRedirectPath );
											} )
										}
									/>
								);
							} }
						/>
						<Route
							path="/gam/orders"
							exact
							render={ () => (
								<Orders
									headerText={ __( 'Google Ad Manager - Orders', 'newspack' ) }
									subHeaderText={ __( 'Manage your Orders and Line Items', 'newspack' ) }
									orders={ orders }
									serviceData={ services.google_ad_manager }
									buttonText={ __( 'Create new order', 'newspack' ) }
									buttonAction={ `#/gam/orders/${ CREATE_ID_PARAM }` }
									secondaryButtonText={ __( 'Back to Google Ad Manager', 'newspack' ) }
									secondaryButtonAction="#/gam"
								/>
							) }
						/>
						<Route
							path="/suppression"
							render={ () => (
								<Suppression
									headerText={ __( 'Ad Suppression', 'newspack' ) }
									subHeaderText={ __(
										'Allows you to manage site-wide ad suppression',
										'newspack'
									) }
									tabbedNavigation={ tabs }
									config={ advertisingData.suppression }
									onChange={ config => this.updateAdSuppression( config ) }
								/>
							) }
						/>
						<Redirect to="/" />
					</Switch>
				</HashRouter>
			</Fragment>
		);
	}
}

render(
	createElement( withWizard( AdvertisingWizard, [ 'newspack-ads' ] ) ),
	document.getElementById( 'newspack-advertising-wizard' )
);<|MERGE_RESOLUTION|>--- conflicted
+++ resolved
@@ -15,12 +15,8 @@
  */
 import { withWizard } from '../../components/src';
 import Router from '../../components/src/proxied-imports/router';
-<<<<<<< HEAD
-import { GAM, AdUnit, AdUnits, Orders, Placements, Services, Suppression } from './views';
-=======
-import { AdUnit, AdUnits, Placements, Services, Suppression } from './views';
+import { GAM, Orders, AdUnits, AdUnit, Placements, Services, Suppression } from './views';
 import { DEFAULT_SIZES as adUnitSizes } from './components/ad-unit-size-control';
->>>>>>> caf81a28
 import './style.scss';
 
 const { HashRouter, Redirect, Route, Switch } = Router;
