--- conflicted
+++ resolved
@@ -5,97 +5,25 @@
 /**
  * WordPress dependencies
  */
-<<<<<<< HEAD
-=======
-import { useEffect, useState } from '@wordpress/element';
->>>>>>> caf81a28
 import { __ } from '@wordpress/i18n';
 
 /**
  * Internal dependencies
  */
-<<<<<<< HEAD
+import AdUnits from '../../components/ad-units';
 import { Notice, withWizardScreen } from '../../../../components/src';
-import AdUnits from '../../components/ad-units';
-=======
-import {
-	ActionCard,
-	TextControl,
-	Button,
-	Card,
-	Notice,
-	withWizardScreen,
-} from '../../../../components/src';
->>>>>>> caf81a28
 
 /**
  * Ad Units View.
  */
-<<<<<<< HEAD
 const AdUnitsView = ( { adUnits, onDelete, updateAdUnit, serviceData } ) => {
 	const { status } = serviceData;
-	const gamConnectionMessage = serviceData?.status?.error
-		? `${ __( 'Google Ad Manager connection error', 'newspack' ) }: ${ status.error }`
-		: false;
-
-	const shouldDisplayCodeMismatchMessage =
-		! gamConnectionMessage && false === status?.is_network_code_matched && status?.connected;
+	const isDisplayingNetworkMismatchNotice =
+		status.can_connect && ! status?.error && false === status?.is_network_code_matched;
 
 	return (
 		<>
-			{ shouldDisplayCodeMismatchMessage && (
-=======
-const AdUnits = ( {
-	adUnits,
-	onDelete,
-	updateAdUnit,
-	wizardApiFetch,
-	service,
-	serviceData,
-	fetchAdvertisingData,
-} ) => {
-	const gamConnectionErrorMessage = serviceData?.status?.error
-		? `${ __( 'Google Ad Manager connection issue', 'newspack' ) }: ${ serviceData.status.error }`
-		: false;
-
-	const isDisplayingNetworkMismatchNotice =
-		! gamConnectionErrorMessage && false === serviceData.status?.is_network_code_matched;
-
-	const [ networkCode, setNetworkCode ] = useState( serviceData.status.network_code );
-	const saveNetworkCode = async () => {
-		await wizardApiFetch( {
-			path: '/newspack/v1/wizard/advertising/network_code/',
-			method: 'POST',
-			data: { network_code: networkCode },
-			quiet: true,
-		} );
-		fetchAdvertisingData( true );
-	};
-
-	useEffect( () => {
-		setNetworkCode( serviceData.status.network_code );
-	}, [ serviceData.status.network_code ] );
-
-	return (
-		<>
-			{ serviceData.status.can_connect ? (
-				<>
-					{ isDisplayingNetworkMismatchNotice && (
-						<Notice
-							noticeText={ __(
-								'Your GAM network code is different than the network code the site was configured with. Legacy ad units are likely to not load.',
-								'newspack'
-							) }
-							isWarning
-						/>
-					) }
-					{ gamConnectionErrorMessage && (
-						<Notice noticeText={ gamConnectionErrorMessage } isError />
-					) }
-				</>
-			) : null }
-			{ serviceData.created_targeting_keys?.length > 0 && (
->>>>>>> caf81a28
+			{ isDisplayingNetworkMismatchNotice && (
 				<Notice
 					noticeText={ __(
 						'Your GAM network code is different than the network code the site was configured with. Legacy ad units are likely to not load.',
@@ -104,132 +32,12 @@
 					isWarning
 				/>
 			) }
-<<<<<<< HEAD
-			{ ! status.can_connect && (
-				<Notice noticeText={ __( 'Currently operating in legacy mode.', 'newspack' ) } isWarning />
-			) }
 			<AdUnits
 				serviceData={ serviceData }
 				adUnits={ adUnits }
 				onDelete={ onDelete }
 				updateAdUnit={ updateAdUnit }
 			/>
-=======
-			{ serviceData.status.can_use_oauth && serviceData.status.mode !== 'oauth' && (
-				<Notice isWarning>
-					<>
-						<span>
-							{ __(
-								'You are currently using a legacy version of Google Ad Manager connection. Visit the "Connections" wizard of Newspack plugin to connect your Google account.',
-								'newspack'
-							) }
-						</span>
-						{ serviceData.status.mode === 'service_account' && (
-							<span>
-								{ ' ' }
-								{ __(
-									'Afterwards, remove the service account credentials from the database.',
-									'newspack'
-								) }
-							</span>
-						) }
-					</>
-				</Notice>
-			) }
-			{ serviceData.status.mode === 'legacy' ? (
-				<div className="flex items-end">
-					<TextControl
-						label={ __( 'Network Code', 'newspack' ) }
-						value={ networkCode }
-						onChange={ setNetworkCode }
-						withMargin={ false }
-					/>
-					<span className="pl3">
-						<Button onClick={ saveNetworkCode } isPrimary disabled={ serviceData.status.connected }>
-							{ __( 'Save', 'newspack' ) }
-						</Button>
-					</span>
-				</div>
-			) : (
-				<div className="mb3">
-					<strong>{ __( 'Network code:', 'newspack' ) } </strong>
-					<code>{ networkCode }</code>
-				</div>
-			) }
-			<p>
-				{ __(
-					'Set up multiple ad units to use on your homepage, articles and other places throughout your site.',
-					'newspack'
-				) }
-				<br />
-				{ __(
-					'You can place ads through our Newspack Ad Block in the Editor, Newspack Ad widget, and using the global placements.',
-					'newspack'
-				) }
-			</p>
-			<Card noBorder>
-				{ Object.values( adUnits )
-					.sort( ( a, b ) => b.name.localeCompare( a.name ) )
-					.sort( a => ( a.is_legacy ? 1 : -1 ) )
-					.map( adUnit => {
-						const editLink = `#${ service }/${ adUnit.id }`;
-						const buttonProps = {
-							isQuaternary: true,
-							isSmall: true,
-							tooltipPosition: 'bottom center',
-						};
-						const displayLegacyAdUnitLabel = serviceData.status.can_connect && adUnit.is_legacy;
-						return (
-							<ActionCard
-								key={ adUnit.id }
-								title={ adUnit.name }
-								isSmall
-								titleLink={ editLink }
-								className="mv0"
-								{ ...( adUnit.is_legacy
-									? {}
-									: {
-											toggleChecked: adUnit.status === 'ACTIVE',
-											toggleOnChange: value => {
-												adUnit.status = value ? 'ACTIVE' : 'INACTIVE';
-												updateAdUnit( adUnit );
-											},
-									  } ) }
-								description={ () => (
-									<span>
-										{ displayLegacyAdUnitLabel ? (
-											<>
-												<i>{ __( 'Legacy ad unit.', 'newspack' ) }</i> |{ ' ' }
-											</>
-										) : null }
-										{ __( 'Sizes:', 'newspack' ) }{ ' ' }
-										{ adUnit.sizes.map( ( size, i ) => (
-											<code key={ i }>{ size.join( 'x' ) }</code>
-										) ) }
-										{ adUnit.fluid && <code>{ __( 'Fluid', 'newspack' ) }</code> }
-									</span>
-								) }
-								actionText={
-									<div className="flex items-center">
-										<Button
-											href={ editLink }
-											icon={ pencil }
-											label={ __( 'Edit the ad unit', 'newspack' ) }
-											{ ...buttonProps }
-										/>
-										<Button
-											onClick={ () => onDelete( adUnit.id ) }
-											icon={ trash }
-											label={ __( 'Archive the ad unit', 'newspack' ) }
-											{ ...buttonProps }
-										/>
-									</div>
-								}
-							/>
-						);
-					} ) }
-			</Card>
->>>>>>> caf81a28
 		</>
 	);
 };
