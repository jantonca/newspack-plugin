/**
 * Ad Unit Management Screens.
 */

/**
 * WordPress dependencies
 */
import { useEffect, useState } from '@wordpress/element';
import { __ } from '@wordpress/i18n';
import { ExternalLink } from '@wordpress/components';
import { arrowLeft } from '@wordpress/icons';

/**
 * Internal dependencies
 */
import {
	ActionCard,
	Button,
	Card,
	Notice,
	SelectControl,
	TextControl,
	withWizardScreen,
} from '../../../../components/src';
import ServiceAccountConnection from './service-account-connection';
import OptionsPopover from './options-popover';

const CREATE_AD_ID_PARAM = 'create';

/**
 * Advertising management screen.
 */
const AdUnits = ( {
	adUnits,
	onDelete,
	wizardApiFetch,
	updateWithAPI,
	service,
	serviceData,
	fetchAdvertisingData,
} ) => {
	const gamErrorMessage = serviceData?.status?.error
		? `${ __( 'Google Ad Manager Error', 'newspack' ) }: ${ serviceData.status.error }`
		: false;

	const updateNetworkCode = async ( value, isGam ) => {
		await wizardApiFetch( {
			path: '/newspack/v1/wizard/advertising/network_code/',
			method: 'POST',
			data: { network_code: value, is_gam: isGam },
			quiet: true,
		} );
		fetchAdvertisingData( true );
	};

	const updateGAMNetworkCode = async value => {
		updateNetworkCode( value, true );
	};

	const [ networkCode, setNetworkCode ] = useState( serviceData.status.network_code );
	const updateLegacyNetworkCode = async () => {
		updateNetworkCode( networkCode, false );
	};

	useEffect( () => {
		setNetworkCode( serviceData.status.network_code );
	}, [ serviceData.status.network_code ] );

	const { can_use_service_account, can_use_oauth, connection_mode } = serviceData.status;
	const isLegacy = 'legacy' === connection_mode;

	const isDisconnectedGAM = adUnit => {
		return isLegacy && ! adUnit.is_legacy;
	};

	const canEdit = adUnit => {
		return ! isDisconnectedGAM( adUnit );
	};

	return (
		<>
			<Card noBorder>
				<Button isLink href="#/" icon={ arrowLeft }>
					{ __( 'Back', 'newspack' ) }
				</Button>
			</Card>

			{ ! isLegacy && networkCode && (
				<SelectControl
					label={ __( 'Connected GAM network code', 'newspack' ) }
					value={ networkCode }
					options={ serviceData.available_networks.map( network => ( {
						label: `${ network.name } (${ network.code })`,
						value: network.code,
					} ) ) }
					onChange={ updateGAMNetworkCode }
				/>
			) }
			{ false === serviceData.status?.is_network_code_matched && (
				<Notice
					noticeText={ __(
						'Your GAM network code is different than the network code the site was configured with. Legacy ad units are likely to not load.',
						'newspack'
					) }
					isWarning
				/>
			) }
			{ gamErrorMessage && <Notice noticeText={ gamErrorMessage } isError /> }
			{ serviceData.created_targeting_keys?.length > 0 && (
				<Notice
					noticeText={ [
						__( 'Created custom targeting keys:' ) + '\u00A0',
						serviceData.created_targeting_keys.join( ', ' ) + '. \u00A0',
						<ExternalLink
							href={ `https://admanager.google.com/${ serviceData.network_code }#inventory/custom_targeting/list` }
							key="google-ad-manager-custom-targeting-link"
						>
							{ __( 'Visit your GAM dashboard' ) }
						</ExternalLink>,
					] }
					isSuccess
				/>
			) }
			{ isLegacy && serviceData.enabled && (
				<>
					{ ( can_use_service_account || can_use_oauth ) && (
						<Notice
							noticeText={ __( 'Currently operating in legacy mode.', 'newspack' ) }
							isWarning
						/>
					) }
					<div className="flex items-end">
						<TextControl
							label={ __( 'Network Code', 'newspack' ) }
							value={ networkCode }
							onChange={ setNetworkCode }
							withMargin={ false }
						/>
						<span className="pl3">
							<Button onClick={ updateLegacyNetworkCode } isPrimary>
								{ __( 'Save', 'newspack' ) }
							</Button>
						</span>
					</div>
				</>
			) }
			<p>
				{ __(
					'Set up multiple ad units to use on your homepage, articles and other places throughout your site.',
					'newspack'
				) }
				<br />
				{ __(
					'You can place ads through our Newspack Ad Block in the Editor, Newspack Ad widget, and using the global placements.',
					'newspack'
				) }
			</p>
			<Card headerActions noBorder>
				<div className="flex justify-end w-100">
					<Button isPrimary isSmall href={ `#/google_ad_manager/${ CREATE_AD_ID_PARAM }` }>
						{ __( 'Add New Ad Unit', 'newspack' ) }
					</Button>
				</div>
			</Card>
			<Card noBorder>
				{ Object.values( adUnits )
					.filter( adUnit => adUnit.id !== 0 )
					.sort( ( a, b ) => b.name.localeCompare( a.name ) )
					.sort( a => ( a.is_legacy ? 1 : -1 ) )
					.sort( a => ( a.is_default ? 1 : -1 ) )
					.map( adUnit => {
						const editLink = `#${ service }/${ adUnit.id }`;
						return (
							<ActionCard
								key={ adUnit.id }
								title={ adUnit.name }
								isSmall
<<<<<<< HEAD
								titleLink={ ! adUnit.is_default && editLink }
=======
								titleLink={ canEdit( adUnit ) && editLink }
>>>>>>> 2fad2ff3
								description={ () => (
									<span>
										{ adUnit.code ? (
											<>
												<i>{ __( 'Code:', 'newspack' ) }</i> <code>{ adUnit.code }</code>
											</>
										) : null }
										{ isDisconnectedGAM( adUnit ) ? (
											<>
												<i>{ __( 'Disconnected from GAM.', 'newspack' ) }</i> |{ ' ' }
											</>
										) : null }
										{ adUnit.sizes?.length || adUnit.fluid ? (
											<>
												{ ' ' }
												| { __( 'Sizes:', 'newspack' ) }{ ' ' }
												{ adUnit.sizes.map( ( size, i ) => (
													<code key={ i }>{ Array.isArray( size ) ? size.join( 'x' ) : size }</code>
												) ) }
												{ adUnit.fluid && <code>{ __( 'Fluid', 'newspack' ) }</code> }
											</>
										) : null }
										{ adUnit.is_legacy ? (
											<>
												{ ' ' }
												| <i>{ __( 'Legacy ad unit.', 'newspack' ) }</i>
											</>
										) : null }
										{ adUnit.is_default ? (
											<>
												{ ' ' }
												| <i>{ __( 'Default ad unit.', 'newspack' ) }</i>
											</>
										) : null }
									</span>
								) }
								actionText={
<<<<<<< HEAD
									! adUnit.is_default && (
=======
									canEdit( adUnit ) && (
>>>>>>> 2fad2ff3
										<OptionsPopover
											deleteLink={ () => onDelete( adUnit.id ) }
											editLink={ editLink }
										/>
									)
								}
							/>
						);
					} ) }
			</Card>
			{ can_use_service_account && connection_mode !== 'oauth' && (
				<ServiceAccountConnection
					updateWithAPI={ updateWithAPI }
					isConnected={ serviceData.status.connected }
				/>
			) }
		</>
	);
};

export default withWizardScreen( AdUnits );<|MERGE_RESOLUTION|>--- conflicted
+++ resolved
@@ -175,11 +175,7 @@
 								key={ adUnit.id }
 								title={ adUnit.name }
 								isSmall
-<<<<<<< HEAD
-								titleLink={ ! adUnit.is_default && editLink }
-=======
 								titleLink={ canEdit( adUnit ) && editLink }
->>>>>>> 2fad2ff3
 								description={ () => (
 									<span>
 										{ adUnit.code ? (
@@ -217,11 +213,7 @@
 									</span>
 								) }
 								actionText={
-<<<<<<< HEAD
-									! adUnit.is_default && (
-=======
 									canEdit( adUnit ) && (
->>>>>>> 2fad2ff3
 										<OptionsPopover
 											deleteLink={ () => onDelete( adUnit.id ) }
 											editLink={ editLink }
