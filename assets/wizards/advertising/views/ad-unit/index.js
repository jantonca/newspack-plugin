--- conflicted
+++ resolved
@@ -44,13 +44,8 @@
 	 * Render.
 	 */
 	render() {
-<<<<<<< HEAD
 		const { adUnit, onSave, serviceData = {}, redirectPath } = this.props;
-		const { id, code, name = '' } = adUnit;
-=======
-		const { adUnit, onSave, service, serviceData = {} } = this.props;
 		const { id, code, fluid = false, name = '' } = adUnit;
->>>>>>> caf81a28
 		const isLegacy = false === serviceData.status?.can_connect || adUnit.is_legacy;
 		const isExistingAdUnit = id !== 0;
 		const sizes = adUnit.sizes && Array.isArray( adUnit.sizes ) ? adUnit.sizes : [];
