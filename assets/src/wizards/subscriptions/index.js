--- conflicted
+++ resolved
@@ -2,10 +2,6 @@
  * WordPress dependencies
  */
 import { Component, Fragment, render } from '@wordpress/element';
-<<<<<<< HEAD
-=======
-import { Button } from '@wordpress/components';
->>>>>>> 8ebd79cb
 
 /**
  * Internal dependencies
@@ -24,7 +20,6 @@
 	render() {
 		return(
 			<Fragment>
-<<<<<<< HEAD
 				<Card>
 					<CheckboxInput
 				        label="Checkbox is tested?"
@@ -33,21 +28,11 @@
 				</Card>
 				<Card>
 					<CheckboxInput
-				        label="Checkbox is tested?"
+				        label="Checkbox w/Tooltip"
 				        onChange={ function(){ console.log( 'Yep, it\'s tested' ); } }
+				        tooltip="This is tooltip text"
 					/>
 				</Card>
-=======
-				<CheckboxInput
-			        label="Checkbox"
-			        onChange={ function(){ console.log( 'Yep, it\'s tested' ); } }
-				/>
-				<CheckboxInput
-			        label="Checkbox w/Tooltip"
-			        onChange={ function(){ console.log( 'Yep, it\'s tested' ); } }
-			        tooltip="This is tooltip text"
-				/>
->>>>>>> 8ebd79cb
 			</Fragment>
 		);
 	}
