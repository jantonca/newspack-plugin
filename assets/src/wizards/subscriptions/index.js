--- conflicted
+++ resolved
@@ -60,8 +60,10 @@
 				        tooltip="This is tooltip text"
 					/>
 				</Card>
-<<<<<<< HEAD
 				<Card>
+					<FormattedHeader
+						headerText="Image Uploader"
+					/>
 					<ImageUpload
 						image={ this.state.image }
 						onChange={ image => {
@@ -71,8 +73,6 @@
 						} }
 					/>
 				</Card>
-=======
->>>>>>> 8f8877ae
 				<Card>
 					<FormattedHeader
 						headerText="Text Inputs"
