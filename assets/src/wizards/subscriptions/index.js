--- conflicted
+++ resolved
@@ -12,11 +12,8 @@
  */
 import CheckboxInput from '../../components/checkboxInput';
 import Card from '../../components/card';
-<<<<<<< HEAD
 import FormattedHeader from '../../components/formattedHeader';
-=======
 import InputText from '../../components/InputText';
->>>>>>> 971facdb
 import './style.scss';
 
 /**
@@ -61,22 +58,20 @@
 				        tooltip="This is tooltip text"
 					/>
 				</Card>
-
 				<Card>
+					<FormattedHeader
+						headerText="Text Inputs"
+					/>
 					<InputText
 						label="Text Input with value"
 						value={ inputTextValue1 }
 						onChange={ value => this.setState( { inputTextValue1: value } ) }
 					/>
-				</Card>
-				<Card>
 					<InputText
 						label="Text Input empty"
 						value={ inputTextValue2 }
 						onChange={ value => this.setState( { inputTextValue2: value } ) }
 					/>
-				</Card>
-				<Card>
 					<InputText
 						label="Text Input disabled"
 						disabled
