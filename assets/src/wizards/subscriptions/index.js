/**
 * Subscriptions Wizard.
 */

/**
 * WordPress dependencies
 */
import { Component, Fragment, render } from '@wordpress/element';

/**
 * Internal dependencies
 */
import CheckboxInput from '../../components/checkboxInput';
import Card from '../../components/card';
<<<<<<< HEAD
import NewspackButton from '../../components/button';
=======
>>>>>>> 8f8877ae
import FormattedHeader from '../../components/formattedHeader';
import InputText from '../../components/InputText';
import './style.scss';

/**
 * Subscriptions wizard stub for example purposes.
 */
class SubscriptionsWizard extends Component {

	/**
	 * constructor. Demo of how the parent interacts with the components, and controls their values.
	 */
	constructor() {
		super( ...arguments );
		this.state = {
			inputTextValue1: "Input value",
			inputTextValue2: ""
		}
	}

	/**
	 * Render the example stub.
	 */
	render() {
		const { inputTextValue1, inputTextValue2 } = this.state;

		return(
			<Fragment>
				<FormattedHeader
					headerText="Newspack Components"
					subHeaderText="Temporary demo of Newspack components"
				/>
				<Card>
					<FormattedHeader
						headerText="Checkboxes"
					/>
					<CheckboxInput
				        label="Checkbox is tested?"
				        onChange={ function(){ console.log( 'Yep, it\'s tested' ); } }
					/>
					<CheckboxInput
				        label="Checkbox w/Tooltip"
				        onChange={ function(){ console.log( 'Yep, it\'s tested' ); } }
				        tooltip="This is tooltip text"
					/>
				</Card>
				<Card>
					<FormattedHeader
						headerText="Text Inputs"
					/>
					<InputText
						label="Text Input with value"
						value={ inputTextValue1 }
						onChange={ value => this.setState( { inputTextValue1: value } ) }
					/>
					<InputText
						label="Text Input empty"
						value={ inputTextValue2 }
						onChange={ value => this.setState( { inputTextValue2: value } ) }
					/>
					<InputText
						label="Text Input disabled"
						disabled
					/>
				</Card>
<<<<<<< HEAD

				<NewspackButton isPrimary value="Continue" />
=======
>>>>>>> 8f8877ae
			</Fragment>
		);
	}
}

render(
  <SubscriptionsWizard />,
  document.getElementById( 'newspack-subscriptions-wizard' )
);<|MERGE_RESOLUTION|>--- conflicted
+++ resolved
@@ -12,10 +12,7 @@
  */
 import CheckboxInput from '../../components/checkboxInput';
 import Card from '../../components/card';
-<<<<<<< HEAD
 import NewspackButton from '../../components/button';
-=======
->>>>>>> 8f8877ae
 import FormattedHeader from '../../components/formattedHeader';
 import InputText from '../../components/InputText';
 import './style.scss';
@@ -81,11 +78,8 @@
 						disabled
 					/>
 				</Card>
-<<<<<<< HEAD
 
 				<NewspackButton isPrimary value="Continue" />
-=======
->>>>>>> 8f8877ae
 			</Fragment>
 		);
 	}
