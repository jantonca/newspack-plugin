--- conflicted
+++ resolved
@@ -17,13 +17,6 @@
  */
 class SubscriptionsWizard extends Component {
 
-	constructor( props ) {
-		super( ...arguments );
-		this.state = {
-			image: null,
-		}
-	}
-
 	/**
 	 * constructor. Demo of how the parent interacts with the components, and controls their values.
 	 */
@@ -31,7 +24,8 @@
 		super( ...arguments );
 		this.state = {
 			inputTextValue1: "Input value",
-			inputTextValue2: ""
+			inputTextValue2: "",
+			image: null,
 		}
 	}
 
@@ -56,17 +50,16 @@
 				        tooltip="This is tooltip text"
 					/>
 				</Card>
-<<<<<<< HEAD
 				<Card>
-					<ImageUpload 
-						image={ this.state.image } 
-						onChange={ image => { 
+					<ImageUpload
+						image={ this.state.image }
+						onChange={ image => {
 							this.setState( { image } );
 							console.log( 'Image:' );
 							console.log( image );
 						} }
-=======
-
+					/>
+				</Card>
 				<Card>
 					<InputText
 						label="Text Input with value"
@@ -85,7 +78,6 @@
 					<InputText
 						label="Text Input disabled"
 						disabled
->>>>>>> 5fb754fb
 					/>
 				</Card>
 			</Fragment>
