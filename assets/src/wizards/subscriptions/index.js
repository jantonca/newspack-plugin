/**
 * WordPress dependencies
 */
import { Component, Fragment, render } from '@wordpress/element';

/**
 * Internal dependencies
 */
import CheckboxInput from '../../components/checkboxInput';
<<<<<<< HEAD
import ImageUpload from '../../components/ImageUpload';
=======
import Card from '../../components/card';
>>>>>>> a29c84dc

/**
 * Subscriptions wizard stub for example purposes.
 */
class SubscriptionsWizard extends Component {

	/**
	 * Render the example stub.
	 */
	render() {
		return(
<<<<<<< HEAD
			<div>
				<CheckboxInput
			        label="Checkbox is tested?"
			        onChange={ function(){ console.log( 'Yep, it\'s tested' ); } }
				/>
				<ImageUpload onChange={ function( data ){ console.log( 'Set image: ' + data.image_id ); } } />
			</div>
=======
			<Fragment>
				<Card>
					<CheckboxInput
				        label="Checkbox is tested?"
				        onChange={ function(){ console.log( 'Yep, it\'s tested' ); } }
					/>
				</Card>
				<Card>
					<CheckboxInput
				        label="Checkbox w/Tooltip"
				        onChange={ function(){ console.log( 'Yep, it\'s tested' ); } }
				        tooltip="This is tooltip text"
					/>
				</Card>
			</Fragment>
>>>>>>> a29c84dc
		);
	}
}

render(
  <SubscriptionsWizard />,
  document.getElementById( 'newspack-subscriptions-wizard' )
);<|MERGE_RESOLUTION|>--- conflicted
+++ resolved
@@ -7,11 +7,8 @@
  * Internal dependencies
  */
 import CheckboxInput from '../../components/checkboxInput';
-<<<<<<< HEAD
 import ImageUpload from '../../components/ImageUpload';
-=======
 import Card from '../../components/card';
->>>>>>> a29c84dc
 
 /**
  * Subscriptions wizard stub for example purposes.
@@ -23,15 +20,6 @@
 	 */
 	render() {
 		return(
-<<<<<<< HEAD
-			<div>
-				<CheckboxInput
-			        label="Checkbox is tested?"
-			        onChange={ function(){ console.log( 'Yep, it\'s tested' ); } }
-				/>
-				<ImageUpload onChange={ function( data ){ console.log( 'Set image: ' + data.image_id ); } } />
-			</div>
-=======
 			<Fragment>
 				<Card>
 					<CheckboxInput
@@ -46,8 +34,10 @@
 				        tooltip="This is tooltip text"
 					/>
 				</Card>
+				<Card>
+					<ImageUpload onChange={ function( data ){ console.log( 'Set image: ' + data.image_id ); } } />
+				</Card>
 			</Fragment>
->>>>>>> a29c84dc
 		);
 	}
 }
