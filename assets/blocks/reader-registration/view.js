--- conflicted
+++ resolved
@@ -54,32 +54,11 @@
 
 			form.endLoginFlow = ( message, status, data ) => {
 				let messageNode;
-<<<<<<< HEAD
-				if ( message ) {
-					messageNode = document.createElement( 'div' );
-					messageNode.textContent = message;
-				}
-=======
 
->>>>>>> 352316b0
 				if ( data?.existing_user ) {
 					successElement = document.querySelector( '.newspack-login__success' );
 				}
 
-<<<<<<< HEAD
-				const isSuccess = status === 200;
-				container.classList.add( `newspack-registration--${ isSuccess ? 'success' : 'error' }` );
-				if ( isSuccess ) {
-					if ( messageNode ) {
-						successElement.classList.remove( 'newspack-registration--hidden' );
-						form.remove();
-					}
-					if ( data?.email ) {
-						readerActivation.setReaderEmail( data.email );
-						// Set authenticated only if email is set, otherwise an error will be thrown.
-						readerActivation.setAuthenticated( data?.authenticated );
-					}
-=======
 				if ( message ) {
 					messageNode = document.createElement( 'p' );
 					messageNode.classList.add( 'has-text-align-center' );
@@ -101,7 +80,6 @@
 						// Set authenticated only if email is set, otherwise an error will be thrown.
 						readerActivation.setAuthenticated( data?.authenticated );
 					}
->>>>>>> 352316b0
 				} else if ( messageNode ) {
 					messageElement.appendChild( messageNode );
 				}
