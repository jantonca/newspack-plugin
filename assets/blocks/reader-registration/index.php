--- conflicted
+++ resolved
@@ -166,11 +166,7 @@
 								<input type="submit" value="<?php echo \esc_attr( $attrs['label'] ); ?>" />
 							</div>
 							<?php Reader_Activation::render_third_party_auth(); ?>
-<<<<<<< HEAD
-							<div class="newspack-registration__response">
-=======
 							<div class="newspack-registration__response <?php echo ( empty( $message ) ) ? 'newspack-registration--hidden' : null; ?>">
->>>>>>> 352316b0
 								<?php if ( ! empty( $message ) ) : ?>
 									<p><?php echo \esc_html( $message ); ?></p>
 								<?php endif; ?>
