--- conflicted
+++ resolved
@@ -4,30 +4,18 @@
 	@media ( min-width: 782px ) {
 		&.is-style-columns {
 			.newspack-registration__main {
-<<<<<<< HEAD
-				flex: 1 1 55%;
-			}
-			.newspack-reader__lists {
-				flex: 1 1 35%;
-				padding: 2rem 0 2rem 2rem;
-=======
 				flex: 1 1 63.4146%;
 			}
 			.newspack-reader__lists {
 				flex: 1 1 31.70731%;
 				padding: 1.2rem;
->>>>>>> 352316b0
 				display: flex;
 				flex-direction: column;
 				justify-content: center;
 				align-items: flex-start;
 				h3 {
 					display: block;
-<<<<<<< HEAD
-					margin: 0 0 1rem;
-=======
 					margin: 0.4rem 0.4rem 0.8rem;
->>>>>>> 352316b0
 				}
 				ul li {
 					flex: 1 1 100%;
@@ -41,11 +29,7 @@
 		display: flex;
 		flex-wrap: wrap;
 		flex-direction: row-reverse;
-<<<<<<< HEAD
-		row-gap: 1rem;
-=======
 		row-gap: 0.8rem;
->>>>>>> 352316b0
 		column-gap: 1.6rem;
 		margin: 0;
 		transition: opacity 200ms ease-in-out;
@@ -68,22 +52,11 @@
 			flex: 1 1 auto;
 		}
 		[type='submit'] {
-<<<<<<< HEAD
-			margin-left: 0.5rem;
-=======
 			margin-left: 0.4rem;
->>>>>>> 352316b0
 		}
 	}
 
 	&__help-text {
-<<<<<<< HEAD
-		margin-top: 0.3rem;
-		p {
-			color: #757575;
-			margin: 0;
-			font-size: 0.8em !important;
-=======
 		margin-top: 0.8rem;
 		p {
 			color: wp-colors.$gray-700;
@@ -94,7 +67,6 @@
 			+ p {
 				margin-top: 0.4rem;
 			}
->>>>>>> 352316b0
 		}
 	}
 
